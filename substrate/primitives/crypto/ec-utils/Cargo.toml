--- conflicted
+++ resolved
@@ -30,17 +30,6 @@
 [features]
 default = [ "std" ]
 std = [
-<<<<<<< HEAD
-	"ark-bls12-377/std",
-	"ark-bls12-381/std",
-	"ark-bw6-761/std",
-	"ark-ec/parallel",
-	"ark-ed-on-bls12-377/std",
-	"ark-ed-on-bls12-381-bandersnatch/std",
-	"ark-scale/std",
-	"sp-runtime-interface/std",
-	"sp-std/std",
-=======
 	"ark-bls12-377-ext?/std",
 	"ark-bls12-377?/std",
 	"ark-bls12-381-ext?/std",
@@ -72,5 +61,4 @@
 	"bw6-761",
 	"ed-on-bls12-377",
 	"ed-on-bls12-381-bandersnatch",
->>>>>>> f1bfc080
 ]