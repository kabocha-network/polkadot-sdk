// This file is part of Substrate.

// Copyright (C) Parity Technologies (UK) Ltd.
// SPDX-License-Identifier: Apache-2.0

// Licensed under the Apache License, Version 2.0 (the "License");
// you may not use this file except in compliance with the License.
// You may obtain a copy of the License at
//
// 	http://www.apache.org/licenses/LICENSE-2.0
//
// Unless required by applicable law or agreed to in writing, software
// distributed under the License is distributed on an "AS IS" BASIS,
// WITHOUT WARRANTIES OR CONDITIONS OF ANY KIND, either express or implied.
// See the License for the specific language governing permissions and
// limitations under the License.

//! Support code for the runtime.
//!
//! ## Note on Tuple Traits
//!
//! Many of the traits defined in [`traits`] have auto-implementations on tuples as well. Usually,
//! the tuple is a function of number of pallets in the runtime. By default, the traits are
//! implemented for tuples of up to 64 items.
//
// If you have more pallets in your runtime, or for any other reason need more, enabled `tuples-96`
// or the `tuples-128` complication flag. Note that these features *will increase* the compilation
// of this crate.

#![cfg_attr(not(feature = "std"), no_std)]

/// Export ourself as `frame_support` to make tests happy.
#[doc(hidden)]
extern crate self as frame_support;

/// Private exports that are being used by macros.
///
/// The exports are not stable and should not be relied on.
#[doc(hidden)]
pub mod __private {
	pub use codec;
	pub use frame_metadata as metadata;
	pub use log;
	pub use paste;
	pub use scale_info;
	pub use serde;
	pub use sp_core::{OpaqueMetadata, Void};
	pub use sp_core_hashing_proc_macro;
	pub use sp_inherents;
	#[cfg(feature = "std")]
	pub use sp_io::TestExternalities;
	pub use sp_io::{self, storage::root as storage_root};
	pub use sp_metadata_ir as metadata_ir;
	#[cfg(feature = "std")]
	pub use sp_runtime::{bounded_btree_map, bounded_vec};
	pub use sp_runtime::{
		traits::Dispatchable, DispatchError, RuntimeDebug, StateVersion, TransactionOutcome,
	};
	#[cfg(feature = "std")]
	pub use sp_state_machine::BasicExternalities;
	pub use sp_std;
	pub use sp_tracing;
	pub use tt_call::*;
}

#[macro_use]
pub mod dispatch;
pub mod crypto;
pub mod dispatch_context;
mod hash;
pub mod inherent;
pub mod instances;
pub mod migrations;
pub mod storage;
#[cfg(test)]
mod tests;
pub mod traits;
pub mod weights;
#[doc(hidden)]
pub mod unsigned {
	#[doc(hidden)]
	pub use crate::sp_runtime::traits::ValidateUnsigned;
	#[doc(hidden)]
	pub use crate::sp_runtime::transaction_validity::{
		TransactionSource, TransactionValidity, TransactionValidityError, UnknownTransaction,
	};
}

#[cfg(any(feature = "std", feature = "runtime-benchmarks", feature = "try-runtime", test))]
pub use self::storage::storage_noop_guard::StorageNoopGuard;
pub use self::{
	dispatch::{Callable, Parameter},
	hash::{
		Blake2_128, Blake2_128Concat, Blake2_256, Hashable, Identity, ReversibleStorageHasher,
		StorageHasher, Twox128, Twox256, Twox64Concat,
	},
	storage::{
		bounded_btree_map::BoundedBTreeMap,
		bounded_btree_set::BoundedBTreeSet,
		bounded_vec::{BoundedSlice, BoundedVec},
		migration,
		weak_bounded_vec::WeakBoundedVec,
		IterableStorageDoubleMap, IterableStorageMap, IterableStorageNMap, StorageDoubleMap,
		StorageMap, StorageNMap, StoragePrefixedMap, StorageValue,
	},
};
pub use sp_runtime::{
	self, print, traits::Printable, ConsensusEngineId, MAX_MODULE_ERROR_ENCODED_SIZE,
};

use codec::{Decode, Encode};
use scale_info::TypeInfo;
use sp_runtime::TypeId;

/// A unified log target for support operations.
pub const LOG_TARGET: &str = "runtime::frame-support";

/// A type that cannot be instantiated.
#[derive(Encode, Decode, Debug, PartialEq, Eq, Clone, TypeInfo)]
pub enum Never {}

/// A pallet identifier. These are per pallet and should be stored in a registry somewhere.
#[derive(Clone, Copy, Eq, PartialEq, Encode, Decode, TypeInfo)]
pub struct PalletId(pub [u8; 8]);

impl TypeId for PalletId {
	const TYPE_ID: [u8; 4] = *b"modl";
}

/// Generate a [`#[pallet::storage]`](pallet_macros::storage) alias outside of a pallet.
///
/// This storage alias works similarly to the [`#[pallet::storage]`](pallet_macros::storage)
/// attribute macro. It supports [`StorageValue`](storage::types::StorageValue),
/// [`StorageMap`](storage::types::StorageMap),
/// [`StorageDoubleMap`](storage::types::StorageDoubleMap) and
/// [`StorageNMap`](storage::types::StorageNMap). The main difference to the normal
/// [`#[pallet::storage]`](pallet_macros::storage) is the flexibility around declaring the
/// storage prefix to use. The storage prefix determines where to find the value in the
/// storage. [`#[pallet::storage]`](pallet_macros::storage) uses the name of the pallet as
/// declared in [`construct_runtime!`].
///
/// The flexibility around declaring the storage prefix makes this macro very useful for
/// writing migrations etc.
///
/// # Examples
///
/// There are different ways to declare the `prefix` to use. The `prefix` type can either be
/// declared explicetly by passing it to the macro as an attribute or by letting the macro
/// guess on what the `prefix` type is. The `prefix` is always passed as the first generic
/// argument to the type declaration. When using [`#[pallet::storage]`](pallet_macros::storage)
/// this first generic argument is always `_`. Besides declaring the `prefix`, the rest of the
/// type declaration works as with [`#[pallet::storage]`](pallet_macros::storage).
///
/// 1. Use the `verbatim` prefix type. This prefix type uses the given identifier as the
/// `prefix`:
#[doc = docify::embed!("src/tests/storage_alias.rs", verbatim_attribute)]
///
/// 2. Use the `pallet_name` prefix type. This prefix type uses the name of the pallet as
/// configured in    [`construct_runtime!`] as the `prefix`:
#[doc = docify::embed!("src/tests/storage_alias.rs", pallet_name_attribute)]
/// It requires that the given prefix type implements
/// [`PalletInfoAccess`](traits::PalletInfoAccess) (which is always the case for FRAME pallet
/// structs). In the example above, `Pallet<T>` is the prefix type.
///
/// 3. Use the `dynamic` prefix type. This prefix type calls [`Get::get()`](traits::Get::get)
///    to get the `prefix`:
#[doc = docify::embed!("src/tests/storage_alias.rs", dynamic_attribute)]
/// It requires that the given prefix type implements [`Get<'static str>`](traits::Get).
///
/// 4. Let the macro "guess" what kind of prefix type to use. This only supports verbatim or
///    pallet name. The macro uses the presence of generic arguments to the prefix type as an
///    indication that it should use the pallet name as the `prefix`:
#[doc = docify::embed!("src/tests/storage_alias.rs", storage_alias_guess)]
pub use frame_support_procedural::storage_alias;

pub use frame_support_procedural::derive_impl;

/// Create new implementations of the [`Get`](crate::traits::Get) trait.
///
/// The so-called parameter type can be created in four different ways:
///
/// - Using `const` to create a parameter type that provides a `const` getter. It is required that
///   the `value` is const.
///
/// - Declare the parameter type without `const` to have more freedom when creating the value.
///
/// - Using `storage` to create a storage parameter type. This type is special as it tries to load
///   the value from the storage under a fixed key. If the value could not be found in the storage,
///   the given default value will be returned. It is required that the value implements
///   [`Encode`](codec::Encode) and [`Decode`](codec::Decode). The key for looking up the value in
///   the storage is built using the following formula:
///
///   `twox_128(":" ++ NAME ++ ":")` where `NAME` is the name that is passed as type name.
///
/// - Using `static` to create a static parameter type. Its value is being provided by a static
///   variable with the equivalent name in `UPPER_SNAKE_CASE`. An additional `set` function is
///   provided in this case to alter the static variable. **This is intended for testing ONLY and is
///   ONLY available when `std` is enabled.**
///
/// # Examples
///
/// ```
/// # use frame_support::traits::Get;
/// # use frame_support::parameter_types;
/// // This function cannot be used in a const context.
/// fn non_const_expression() -> u64 { 99 }
///
/// const FIXED_VALUE: u64 = 10;
/// parameter_types! {
///    pub const Argument: u64 = 42 + FIXED_VALUE;
///    /// Visibility of the type is optional
///    OtherArgument: u64 = non_const_expression();
///    pub storage StorageArgument: u64 = 5;
///    pub static StaticArgument: u32 = 7;
/// }
///
/// trait Config {
///    type Parameter: Get<u64>;
///    type OtherParameter: Get<u64>;
///    type StorageParameter: Get<u64>;
///    type StaticParameter: Get<u32>;
/// }
///
/// struct Runtime;
/// impl Config for Runtime {
///    type Parameter = Argument;
///    type OtherParameter = OtherArgument;
///    type StorageParameter = StorageArgument;
///    type StaticParameter = StaticArgument;
/// }
///
/// // In testing, `StaticArgument` can be altered later: `StaticArgument::set(8)`.
/// ```
///
/// # Invalid example:
///
/// ```compile_fail
/// # use frame_support::traits::Get;
/// # use frame_support::parameter_types;
/// // This function cannot be used in a const context.
/// fn non_const_expression() -> u64 { 99 }
///
/// parameter_types! {
///    pub const Argument: u64 = non_const_expression();
/// }
/// ```
#[macro_export]
macro_rules! parameter_types {
	(
		$( #[ $attr:meta ] )*
		$vis:vis const $name:ident $(< $($ty_params:ident),* >)?: $type:ty = $value:expr;
		$( $rest:tt )*
	) => (
		$( #[ $attr ] )*
		$vis struct $name $(
			< $($ty_params),* >( $($crate::__private::sp_std::marker::PhantomData<$ty_params>),* )
		)?;
		$crate::parameter_types!(IMPL_CONST $name , $type , $value $( $(, $ty_params)* )?);
		$crate::parameter_types!( $( $rest )* );
	);
	(
		$( #[ $attr:meta ] )*
		$vis:vis $name:ident $(< $($ty_params:ident),* >)?: $type:ty = $value:expr;
		$( $rest:tt )*
	) => (
		$( #[ $attr ] )*
		$vis struct $name $(
			< $($ty_params),* >( $($crate::__private::sp_std::marker::PhantomData<$ty_params>),* )
		)?;
		$crate::parameter_types!(IMPL $name, $type, $value $( $(, $ty_params)* )?);
		$crate::parameter_types!( $( $rest )* );
	);
	(
		$( #[ $attr:meta ] )*
		$vis:vis storage $name:ident $(< $($ty_params:ident),* >)?: $type:ty = $value:expr;
		$( $rest:tt )*
	) => (
		$( #[ $attr ] )*
		$vis struct $name $(
			< $($ty_params),* >( $($crate::__private::sp_std::marker::PhantomData<$ty_params>),* )
		)?;
		$crate::parameter_types!(IMPL_STORAGE $name, $type, $value $( $(, $ty_params)* )?);
		$crate::parameter_types!( $( $rest )* );
	);
	() => ();
	(IMPL_CONST $name:ident, $type:ty, $value:expr $(, $ty_params:ident)*) => {
		impl< $($ty_params),* > $name< $($ty_params),* > {
			/// Returns the value of this parameter type.
			pub const fn get() -> $type {
				$value
			}
		}

		impl<_I: From<$type> $(, $ty_params)*> $crate::traits::Get<_I> for $name< $($ty_params),* > {
			fn get() -> _I {
				_I::from(Self::get())
			}
		}

		impl< $($ty_params),* > $crate::traits::TypedGet for $name< $($ty_params),* > {
			type Type = $type;
			fn get() -> $type {
				Self::get()
			}
		}
	};
	(IMPL $name:ident, $type:ty, $value:expr $(, $ty_params:ident)*) => {
		impl< $($ty_params),* > $name< $($ty_params),* > {
			/// Returns the value of this parameter type.
			pub fn get() -> $type {
				$value
			}
		}

		impl<_I: From<$type>, $(, $ty_params)*> $crate::traits::Get<_I> for $name< $($ty_params),* > {
			fn get() -> _I {
				_I::from(Self::get())
			}
		}

		impl< $($ty_params),* > $crate::traits::TypedGet for $name< $($ty_params),* > {
			type Type = $type;
			fn get() -> $type {
				Self::get()
			}
		}
	};
	(IMPL_STORAGE $name:ident, $type:ty, $value:expr $(, $ty_params:ident)*) => {
		#[allow(unused)]
		impl< $($ty_params),* > $name< $($ty_params),* > {
			/// Returns the key for this parameter type.
			pub fn key() -> [u8; 16] {
				$crate::__private::sp_core_hashing_proc_macro::twox_128!(b":", $name, b":")
			}

			/// Set the value of this parameter type in the storage.
			///
			/// This needs to be executed in an externalities provided environment.
			pub fn set(value: &$type) {
				$crate::storage::unhashed::put(&Self::key(), value);
			}

			/// Returns the value of this parameter type.
			///
			/// This needs to be executed in an externalities provided environment.
			#[allow(unused)]
			pub fn get() -> $type {
				$crate::storage::unhashed::get(&Self::key()).unwrap_or_else(|| $value)
			}
		}

		impl<_I: From<$type> $(, $ty_params)*> $crate::traits::Get<_I> for $name< $($ty_params),* > {
			fn get() -> _I {
				_I::from(Self::get())
			}
		}

		impl< $($ty_params),* > $crate::traits::TypedGet for $name< $($ty_params),* > {
			type Type = $type;
			fn get() -> $type {
				Self::get()
			}
		}
	};
	(
		$( #[ $attr:meta ] )*
		$vis:vis static $name:ident: $type:ty = $value:expr;
		$( $rest:tt )*
	) => (
		$crate::parameter_types_impl_thread_local!(
			$( #[ $attr ] )*
			$vis static $name: $type = $value;
		);
		$crate::parameter_types!( $( $rest )* );
	);
}

#[cfg(not(feature = "std"))]
#[macro_export]
macro_rules! parameter_types_impl_thread_local {
	( $( $any:tt )* ) => {
		compile_error!("static parameter types is only available in std and for testing.");
	};
}

#[cfg(feature = "std")]
#[macro_export]
macro_rules! parameter_types_impl_thread_local {
	(
		$(
			$( #[ $attr:meta ] )*
			$vis:vis static $name:ident: $type:ty = $value:expr;
		)*
	) => {
		$crate::parameter_types_impl_thread_local!(
			IMPL_THREAD_LOCAL $( $vis, $name, $type, $value, )*
		);
		$crate::__private::paste::item! {
			$crate::parameter_types!(
				$(
					$( #[ $attr ] )*
					$vis $name: $type = [<$name:snake:upper>].with(|v| v.borrow().clone());
				)*
			);
			$(
				impl $name {
					/// Set the internal value.
					pub fn set(t: $type) {
						[<$name:snake:upper>].with(|v| *v.borrow_mut() = t);
					}

					/// Mutate the internal value in place.
					#[allow(unused)]
					pub fn mutate<R, F: FnOnce(&mut $type) -> R>(mutate: F) -> R{
						let mut current = Self::get();
						let result = mutate(&mut current);
						Self::set(current);
						result
					}

					/// Get current value and replace with initial value of the parameter type.
					#[allow(unused)]
					pub fn take() -> $type {
						let current = Self::get();
						Self::set($value);
						current
					}
				}
			)*
		}
	};
	(IMPL_THREAD_LOCAL $( $vis:vis, $name:ident, $type:ty, $value:expr, )* ) => {
		$crate::__private::paste::item! {
			thread_local! {
				$(
					pub static [<$name:snake:upper>]: std::cell::RefCell<$type> =
						std::cell::RefCell::new($value);
				)*
			}
		}
	};
}

/// Macro for easily creating a new implementation of both the `Get` and `Contains` traits. Use
/// exactly as with `parameter_types`, only the type must be `Ord`.
#[macro_export]
macro_rules! ord_parameter_types {
	(
		$( #[ $attr:meta ] )*
		$vis:vis const $name:ident: $type:ty = $value:expr;
		$( $rest:tt )*
	) => (
		$( #[ $attr ] )*
		$vis struct $name;
		$crate::parameter_types!{IMPL $name , $type , $value}
		$crate::ord_parameter_types!{IMPL $name , $type , $value}
		$crate::ord_parameter_types!{ $( $rest )* }
	);
	() => ();
	(IMPL $name:ident , $type:ty , $value:expr) => {
		impl $crate::traits::SortedMembers<$type> for $name {
			fn contains(t: &$type) -> bool { &$value == t }
			fn sorted_members() -> $crate::__private::sp_std::prelude::Vec<$type> { vec![$value] }
			fn count() -> usize { 1 }
			#[cfg(feature = "runtime-benchmarks")]
			fn add(_: &$type) {}
		}
		impl $crate::traits::Contains<$type> for $name {
			fn contains(t: &$type) -> bool { &$value == t }
		}
	}
}

/// Print out a formatted message.
///
/// # Example
///
/// ```
/// frame_support::runtime_print!("my value is {}", 3);
/// ```
#[macro_export]
macro_rules! runtime_print {
	($($arg:tt)+) => {
		{
			use core::fmt::Write;
			let mut w = $crate::__private::sp_std::Writer::default();
			let _ = core::write!(&mut w, $($arg)+);
			$crate::__private::sp_io::misc::print_utf8(&w.inner())
		}
	}
}

/// Print out the debuggable type.
pub fn debug(data: &impl sp_std::fmt::Debug) {
	runtime_print!("{:?}", data);
}

#[doc(inline)]
pub use frame_support_procedural::{
	construct_runtime, match_and_insert, transactional, PalletError, RuntimeDebugNoBound,
};

#[doc(hidden)]
pub use frame_support_procedural::{__create_tt_macro, __generate_dummy_part_checker};

/// Derive [`Clone`] but do not bound any generic.
///
/// This is useful for type generic over runtime:
/// ```
/// # use frame_support::CloneNoBound;
/// trait Config {
/// 		type C: Clone;
/// }
///
/// // Foo implements [`Clone`] because `C` bounds [`Clone`].
/// // Otherwise compilation will fail with an output telling `c` doesn't implement [`Clone`].
/// #[derive(CloneNoBound)]
/// struct Foo<T: Config> {
/// 		c: T::C,
/// }
/// ```
pub use frame_support_procedural::CloneNoBound;

/// Derive [`Eq`] but do not bound any generic.
///
/// This is useful for type generic over runtime:
/// ```
/// # use frame_support::{EqNoBound, PartialEqNoBound};
/// trait Config {
/// 		type C: Eq;
/// }
///
/// // Foo implements [`Eq`] because `C` bounds [`Eq`].
/// // Otherwise compilation will fail with an output telling `c` doesn't implement [`Eq`].
/// #[derive(PartialEqNoBound, EqNoBound)]
/// struct Foo<T: Config> {
/// 		c: T::C,
/// }
/// ```
pub use frame_support_procedural::EqNoBound;

/// Derive [`PartialEq`] but do not bound any generic.
///
/// This is useful for type generic over runtime:
/// ```
/// # use frame_support::PartialEqNoBound;
/// trait Config {
/// 		type C: PartialEq;
/// }
///
/// // Foo implements [`PartialEq`] because `C` bounds [`PartialEq`].
/// // Otherwise compilation will fail with an output telling `c` doesn't implement [`PartialEq`].
/// #[derive(PartialEqNoBound)]
/// struct Foo<T: Config> {
/// 		c: T::C,
/// }
/// ```
pub use frame_support_procedural::PartialEqNoBound;

/// Derive [`Debug`] but do not bound any generic.
///
/// This is useful for type generic over runtime:
/// ```
/// # use frame_support::DebugNoBound;
/// # use core::fmt::Debug;
/// trait Config {
/// 		type C: Debug;
/// }
///
/// // Foo implements [`Debug`] because `C` bounds [`Debug`].
/// // Otherwise compilation will fail with an output telling `c` doesn't implement [`Debug`].
/// #[derive(DebugNoBound)]
/// struct Foo<T: Config> {
/// 		c: T::C,
/// }
/// ```
pub use frame_support_procedural::DebugNoBound;

/// Derive [`Default`] but do not bound any generic.
///
/// This is useful for type generic over runtime:
/// ```
/// # use frame_support::DefaultNoBound;
/// # use core::default::Default;
/// trait Config {
/// 	type C: Default;
/// }
///
/// // Foo implements [`Default`] because `C` bounds [`Default`].
/// // Otherwise compilation will fail with an output telling `c` doesn't implement [`Default`].
/// #[derive(DefaultNoBound)]
/// struct Foo<T: Config> {
/// 	c: T::C,
/// }
///
/// // Also works with enums, by specifying the default with #[default]:
/// #[derive(DefaultNoBound)]
/// enum Bar<T: Config> {
/// 	// Bar will implement Default as long as all of the types within Baz also implement default.
/// 	#[default]
/// 	Baz(T::C),
/// 	Quxx,
/// }
/// ```
pub use frame_support_procedural::DefaultNoBound;

/// Assert the annotated function is executed within a storage transaction.
///
/// The assertion is enabled for native execution and when `debug_assertions` are enabled.
///
/// # Example
///
/// ```
/// # use frame_support::{
/// # 	require_transactional, transactional, dispatch::DispatchResult
/// # };
///
/// #[require_transactional]
/// fn update_all(value: u32) -> DispatchResult {
/// 	// Update multiple storages.
/// 	// Return `Err` to indicate should revert.
/// 	Ok(())
/// }
///
/// #[transactional]
/// fn safe_update(value: u32) -> DispatchResult {
/// 	// This is safe
/// 	update_all(value)
/// }
///
/// fn unsafe_update(value: u32) -> DispatchResult {
/// 	// this may panic if unsafe_update is not called within a storage transaction
/// 	update_all(value)
/// }
/// ```
pub use frame_support_procedural::require_transactional;

/// Convert the current crate version into a [`CrateVersion`](crate::traits::CrateVersion).
///
/// It uses the `CARGO_PKG_VERSION_MAJOR`, `CARGO_PKG_VERSION_MINOR` and
/// `CARGO_PKG_VERSION_PATCH` environment variables to fetch the crate version.
/// This means that the [`CrateVersion`](crate::traits::CrateVersion)
/// object will correspond to the version of the crate the macro is called in!
///
/// # Example
///
/// ```
/// # use frame_support::{traits::CrateVersion, crate_to_crate_version};
/// const Version: CrateVersion = crate_to_crate_version!();
/// ```
pub use frame_support_procedural::crate_to_crate_version;

/// Return Err of the expression: `return Err($expression);`.
///
/// Used as `fail!(expression)`.
#[macro_export]
macro_rules! fail {
	( $y:expr ) => {{
		return Err($y.into())
	}};
}

/// Evaluate `$x:expr` and if not true return `Err($y:expr)`.
///
/// Used as `ensure!(expression_to_ensure, expression_to_return_on_false)`.
#[macro_export]
macro_rules! ensure {
	( $x:expr, $y:expr $(,)? ) => {{
		if !$x {
			$crate::fail!($y);
		}
	}};
}

/// Evaluate an expression, assert it returns an expected `Err` value and that
/// runtime storage has not been mutated (i.e. expression is a no-operation).
///
/// Used as `assert_noop(expression_to_assert, expected_error_expression)`.
#[macro_export]
macro_rules! assert_noop {
	(
		$x:expr,
		$y:expr $(,)?
	) => {
		let h = $crate::__private::storage_root($crate::__private::StateVersion::V1);
		$crate::assert_err!($x, $y);
		assert_eq!(
			h,
			$crate::__private::storage_root($crate::__private::StateVersion::V1),
			"storage has been mutated"
		);
	};
}

/// Evaluate any expression and assert that runtime storage has not been mutated
/// (i.e. expression is a storage no-operation).
///
/// Used as `assert_storage_noop(expression_to_assert)`.
#[macro_export]
macro_rules! assert_storage_noop {
	(
		$x:expr
	) => {
		let h = $crate::__private::storage_root($crate::__private::StateVersion::V1);
		$x;
		assert_eq!(h, $crate::__private::storage_root($crate::__private::StateVersion::V1));
	};
}

/// Assert an expression returns an error specified.
///
/// Used as `assert_err!(expression_to_assert, expected_error_expression)`
#[macro_export]
macro_rules! assert_err {
	( $x:expr , $y:expr $(,)? ) => {
		assert_eq!($x, Err($y.into()));
	};
}

/// Assert an expression returns an error specified.
///
/// This can be used on `DispatchResultWithPostInfo` when the post info should
/// be ignored.
#[macro_export]
macro_rules! assert_err_ignore_postinfo {
	( $x:expr , $y:expr $(,)? ) => {
		$crate::assert_err!($x.map(|_| ()).map_err(|e| e.error), $y);
	};
}

/// Assert an expression returns error with the given weight.
#[macro_export]
macro_rules! assert_err_with_weight {
	($call:expr, $err:expr, $weight:expr $(,)? ) => {
		if let Err(dispatch_err_with_post) = $call {
			$crate::assert_err!($call.map(|_| ()).map_err(|e| e.error), $err);
			assert_eq!(dispatch_err_with_post.post_info.actual_weight, $weight);
		} else {
			panic!("expected Err(_), got Ok(_).")
		}
	};
}

/// Panic if an expression doesn't evaluate to `Ok`.
///
/// Used as `assert_ok!(expression_to_assert, expected_ok_expression)`,
/// or `assert_ok!(expression_to_assert)` which would assert against `Ok(())`.
#[macro_export]
macro_rules! assert_ok {
	( $x:expr $(,)? ) => {
		let is = $x;
		match is {
			Ok(_) => (),
			_ => assert!(false, "Expected Ok(_). Got {:#?}", is),
		}
	};
	( $x:expr, $y:expr $(,)? ) => {
		assert_eq!($x, Ok($y));
	};
}

/// Assert that the maximum encoding size does not exceed the value defined in
/// [`MAX_MODULE_ERROR_ENCODED_SIZE`] during compilation.
///
/// This macro is intended to be used in conjunction with `tt_call!`.
#[macro_export]
macro_rules! assert_error_encoded_size {
	{
		path = [{ $($path:ident)::+ }]
		runtime = [{ $runtime:ident }]
		assert_message = [{ $assert_message:literal }]
		error = [{ $error:ident }]
	} => {
		const _: () = assert!(
			<
				$($path::)+$error<$runtime> as $crate::traits::PalletError
			>::MAX_ENCODED_SIZE <= $crate::MAX_MODULE_ERROR_ENCODED_SIZE,
			$assert_message
		);
	};
	{
		path = [{ $($path:ident)::+ }]
		runtime = [{ $runtime:ident }]
		assert_message = [{ $assert_message:literal }]
	} => {};
}

/// Do something hypothetically by rolling back any changes afterwards.
///
/// Returns the original result of the closure.
#[macro_export]
#[cfg(feature = "experimental")]
macro_rules! hypothetically {
	( $e:expr ) => {
		$crate::storage::transactional::with_transaction(|| -> $crate::__private::TransactionOutcome<Result<_, $crate::__private::DispatchError>> {
			$crate::__private::TransactionOutcome::Rollback(Ok($e))
		},
		).expect("Always returning Ok; qed")
	};
}

/// Assert something to be *hypothetically* `Ok`, without actually committing it.
///
/// Reverts any storage changes made by the closure.
#[macro_export]
#[cfg(feature = "experimental")]
macro_rules! hypothetically_ok {
	($e:expr $(, $args:expr)* $(,)?) => {
		$crate::assert_ok!($crate::hypothetically!($e) $(, $args)*);
	};
}

#[doc(hidden)]
pub use serde::{Deserialize, Serialize};

#[doc(hidden)]
#[cfg(not(no_std))]
pub use macro_magic;

/// Prelude to be used for pallet testing, for ease of use.
#[cfg(feature = "std")]
pub mod testing_prelude {
	pub use super::{
		assert_err, assert_err_ignore_postinfo, assert_err_with_weight, assert_error_encoded_size,
		assert_noop, assert_ok, assert_storage_noop, parameter_types, traits::Get,
	};
	pub use sp_arithmetic::assert_eq_error_rate;
	pub use sp_runtime::{bounded_btree_map, bounded_vec};
}

/// Prelude to be used alongside pallet macro, for ease of use.
pub mod pallet_prelude {
	pub use crate::{
		defensive, defensive_assert,
		dispatch::{DispatchClass, DispatchResult, DispatchResultWithPostInfo, Parameter, Pays},
		ensure,
		inherent::{InherentData, InherentIdentifier, ProvideInherent},
		storage,
		storage::{
			bounded_btree_map::BoundedBTreeMap,
			bounded_btree_set::BoundedBTreeSet,
			bounded_vec::BoundedVec,
			types::{
				CountedStorageMap, CountedStorageNMap, Key as NMapKey, OptionQuery, ResultQuery,
				StorageDoubleMap, StorageMap, StorageNMap, StorageValue, ValueQuery,
			},
			weak_bounded_vec::WeakBoundedVec,
			StorageList,
		},
		traits::{
			BuildGenesisConfig, ConstU32, EnsureOrigin, Get, GetDefault, GetStorageVersion, Hooks,
			IsType, PalletInfoAccess, StorageInfoTrait, StorageVersion, TypedGet,
		},
		Blake2_128, Blake2_128Concat, Blake2_256, CloneNoBound, DebugNoBound, EqNoBound, Identity,
		PartialEqNoBound, RuntimeDebugNoBound, Twox128, Twox256, Twox64Concat,
	};
	pub use codec::{Decode, Encode, MaxEncodedLen};
	pub use frame_support::pallet_macros::*;
	/// The optional attribute `#[inject_runtime_type]` can be attached to `RuntimeCall`,
	/// `RuntimeEvent`, `RuntimeOrigin` or `PalletInfo` in an impl statement that has
	/// `#[register_default_impl]` attached to indicate that this item is generated by
	/// `construct_runtime`.
	///
	/// Attaching this attribute to such an item ensures that the combined impl generated via
	/// [`#[derive_impl(..)]`](`macro@super::derive_impl`)  will use the correct type
	/// auto-generated by `construct_runtime!`.
	#[doc = docify::embed!("src/tests/inject_runtime_type.rs", derive_impl_works_with_runtime_type_injection)]
	///
	/// However, if `no_aggregated_types` is specified while using
	/// `[`#[derive_impl(..)]`](`macro@super::derive_impl`)`, then these items are attached
	/// verbatim to the combined impl.
	#[doc = docify::embed!("src/tests/inject_runtime_type.rs", derive_impl_works_with_no_aggregated_types)]
	pub use frame_support_procedural::inject_runtime_type;
	pub use frame_support_procedural::register_default_impl;
	pub use scale_info::TypeInfo;
	pub use sp_inherents::MakeFatalError;
	pub use sp_runtime::{
		traits::{MaybeSerializeDeserialize, Member, ValidateUnsigned},
		transaction_validity::{
			InvalidTransaction, TransactionLongevity, TransactionPriority, TransactionSource,
			TransactionTag, TransactionValidity, TransactionValidityError, UnknownTransaction,
			ValidTransaction,
		},
		DispatchError, RuntimeDebug, MAX_MODULE_ERROR_ENCODED_SIZE,
	};
	pub use sp_std::marker::PhantomData;
	pub use sp_weights::Weight;
}

/// The `pallet` attribute macro defines a pallet that can be used with
/// [`construct_runtime!`]. It must be attached to a module named `pallet` as follows:
///
/// ```ignore
/// #[pallet]
/// pub mod pallet {
/// 	...
/// }
/// ```
///
/// Note that various types can be automatically imported using
/// [`frame_support::pallet_prelude`] and `frame_system::pallet_prelude`:
///
/// ```ignore
/// #[pallet]
/// pub mod pallet {
/// 	use frame_support::pallet_prelude::*;
/// 	use frame_system::pallet_prelude::*;
/// 	...
/// }
/// ```
///
/// # pallet::* Attributes
///
/// The `pallet` macro will parse any items within your `pallet` module that are annotated with
/// `#[pallet::*]` attributes. Some of these attributes are mandatory and some are optional,
/// and they can attach to different types of items within your pallet depending on the
/// attribute in question. The full list of `#[pallet::*]` attributes is shown below in the
/// order in which they are mentioned in this document:
///
/// * [`pallet::pallet`](#pallet-struct-placeholder-palletpallet-mandatory)
/// * [`pallet::config`](#config-trait-palletconfig-mandatory)
/// * [`pallet::constant`](#palletconstant)
/// * [`pallet::disable_frame_system_supertrait_check`](#disable_supertrait_check)
/// * [`pallet::generate_store($vis trait Store)`](#palletgenerate_storevis-trait-store)
/// * [`pallet::storage_version`](#palletstorage_version)
/// * [`pallet::hooks`](#hooks-pallethooks-optional)
/// * [`pallet::call`](#call-palletcall-optional)
/// * [`pallet::weight($expr)`](#palletweightexpr)
/// * [`pallet::compact`](#palletcompact-some_arg-some_type)
/// * [`pallet::call_index($idx)`](#palletcall_indexidx)
/// * [`pallet::extra_constants`](#extra-constants-palletextra_constants-optional)
/// * [`pallet::error`](#error-palleterror-optional)
/// * [`pallet::event`](#event-palletevent-optional)
/// * [`pallet::generate_deposit($visibility fn
///   deposit_event)`](#palletgenerate_depositvisibility-fn-deposit_event)
/// * [`pallet::storage`](#storage-palletstorage-optional)
/// * [`pallet::getter(fn $my_getter_fn_name)`](#palletgetterfn-my_getter_fn_name-optional)
/// * [`pallet::storage_prefix = "SomeName"`](#palletstorage_prefix--somename-optional)
/// * [`pallet::unbounded`](#palletunbounded-optional)
/// * [`pallet::whitelist_storage`](#palletwhitelist_storage-optional)
/// * [`cfg(..)`](#cfg-for-storage) (on storage items)
/// * [`pallet::type_value`](#type-value-pallettype_value-optional)
/// * [`pallet::genesis_config`](#genesis-config-palletgenesis_config-optional)
/// * [`pallet::genesis_build`](#genesis-build-palletgenesis_build-optional)
/// * [`pallet::inherent`](#inherent-palletinherent-optional)
/// * [`pallet::validate_unsigned`](#validate-unsigned-palletvalidate_unsigned-optional)
/// * [`pallet::origin`](#origin-palletorigin-optional)
/// * [`pallet::composite_enum`](#composite-enum-palletcomposite_enum-optional)
///
/// Note that at compile-time, the `#[pallet]` macro will analyze and expand all of these
/// attributes, ultimately removing their AST nodes before they can be parsed as real
/// attribute macro calls. This means that technically we do not need attribute macro
/// definitions for any of these attributes, however, for consistency and discoverability
/// reasons, we still maintain stub attribute macro definitions for all of these attributes in
/// the [`pallet_macros`] module which is automatically included in all pallets as part of the
/// pallet prelude. The actual "work" for all of these attribute macros can be found in the
/// macro expansion for `#[pallet]`.
///
/// Also note that in this document, pallet attributes are explained using the syntax of
/// non-instantiable pallets. For an example of an instantiable pallet, see [this
/// example](#example-of-an-instantiable-pallet).
///
/// # Dev Mode (`#[pallet(dev_mode)]`)
///
/// Specifying the argument `dev_mode` on the `#[pallet]` or `#[frame_support::pallet]`
/// attribute attached to your pallet module will allow you to enable dev mode for a pallet.
/// The aim of dev mode is to loosen some of the restrictions and requirements placed on
/// production pallets for easy tinkering and development. Dev mode pallets should not be used
/// in production. Enabling dev mode has the following effects:
///
/// * Weights no longer need to be specified on every `#[pallet::call]` declaration. By
///   default, dev mode pallets will assume a weight of zero (`0`) if a weight is not
///   specified. This is equivalent to specifying `#[weight(0)]` on all calls that do not
///   specify a weight.
/// * Call indices no longer need to be specified on every `#[pallet::call]` declaration. By
///   default, dev mode pallets will assume a call index based on the order of the call.
/// * All storages are marked as unbounded, meaning you do not need to implement
///   `MaxEncodedLen` on storage types. This is equivalent to specifying `#[pallet::unbounded]`
///   on all storage type definitions.
/// * Storage hashers no longer need to be specified and can be replaced by `_`. In dev mode,
///   these will be replaced by `Blake2_128Concat`. In case of explicit key-binding, `Hasher`
///   can simply be ignored when in `dev_mode`.
///
/// Note that the `dev_mode` argument can only be supplied to the `#[pallet]` or
/// `#[frame_support::pallet]` attribute macro that encloses your pallet module. This argument
/// cannot be specified anywhere else, including but not limited to the `#[pallet::pallet]`
/// attribute macro.
///
/// <div class="example-wrap" style="display:inline-block"><pre class="compile_fail"
/// style="white-space:normal;font:inherit;">
/// <strong>WARNING</strong>:
/// You should not deploy or use dev mode pallets in production. Doing so can break your chain
/// and therefore should never be done. Once you are done tinkering, you should remove the
/// 'dev_mode' argument from your #[pallet] declaration and fix any compile errors before
/// attempting to use your pallet in a production scenario.
/// </pre></div>
///
/// # Pallet struct placeholder: `#[pallet::pallet]` (mandatory)
///
/// The pallet struct placeholder `#[pallet::pallet]` is mandatory and allows you to specify
/// pallet information.
///
/// The struct must be defined as follows:
/// ```ignore
/// #[pallet::pallet]
/// pub struct Pallet<T>(_);
/// ```
/// I.e. a regular struct definition named `Pallet`, with generic T and no where clause.
///
/// ## Macro expansion:
///
/// The macro adds this attribute to the struct definition:
/// ```ignore
/// #[derive(
/// 	frame_support::CloneNoBound,
/// 	frame_support::EqNoBound,
/// 	frame_support::PartialEqNoBound,
/// 	frame_support::RuntimeDebugNoBound,
/// )]
/// ```
/// and replaces the type `_` with `PhantomData<T>`. It also implements on the pallet:
/// * [`GetStorageVersion`](`traits::GetStorageVersion`)
/// * [`OnGenesis`](`traits::OnGenesis`): contains some logic to write the pallet version into
///   storage.
/// * `PalletErrorTypeInfo`: provides the type information for the pallet error, if defined.
///
/// It declares `type Module` type alias for `Pallet`, used by `construct_runtime`.
///
/// It implements [`PalletInfoAccess`](`traits::PalletInfoAccess') on `Pallet` to ease access
/// to pallet information given by [`frame_support::traits::PalletInfo`]. (The implementation
/// uses the associated type `frame_system::Config::PalletInfo`).
///
/// It implements [`StorageInfoTrait`](`traits::StorageInfoTrait`) on `Pallet` which give
/// information about all storages.
///
/// If the attribute `generate_store` is set then the macro creates the trait `Store` and
/// implements it on `Pallet`.
///
/// If the attribute `set_storage_max_encoded_len` is set then the macro calls
/// [`StorageInfoTrait`](`traits::StorageInfoTrait`) for each storage in the implementation of
/// [`StorageInfoTrait`](`traits::StorageInfoTrait`) for the pallet. Otherwise it implements
/// [`StorageInfoTrait`](`traits::StorageInfoTrait`) for the pallet using the
/// [`PartialStorageInfoTrait`](`traits::PartialStorageInfoTrait`) implementation of storages.
///
/// # Config trait: `#[pallet::config]` (mandatory)
///
/// The mandatory attribute `#[pallet::config]` defines the configurable options for the
/// pallet.
///
/// Item must be defined as:
///
/// ```ignore
/// #[pallet::config]
/// pub trait Config: frame_system::Config + $optionally_some_other_supertraits
/// $optional_where_clause
/// {
/// ...
/// }
/// ```
///
/// I.e. a regular trait definition named `Config`, with the supertrait
/// `frame_system::pallet::Config`, and optionally other supertraits and a where clause.
/// (Specifying other supertraits here is known as [tight
/// coupling](https://docs.substrate.io/reference/how-to-guides/pallet-design/use-tight-coupling/))
///
/// The associated type `RuntimeEvent` is reserved. If defined, it must have the bounds
/// `From<Event>` and `IsType<<Self as frame_system::Config>::RuntimeEvent>`.
///
/// [`pallet::event`](`frame_support::pallet_macros::event`) must be present if `RuntimeEvent`
/// exists as a config item in your `#[pallet::config]`.
///
/// Also see [`pallet::config`](`frame_support::pallet_macros::config`)
///
/// ## `pallet::constant`
///
/// The `#[pallet::constant]` attribute can be used to add an associated type trait bounded by
/// [`Get`](crate::traits::Get) from [`pallet::config`](#palletconfig) into metadata, e.g.:
///
/// ```ignore
/// #[pallet::config]
/// pub trait Config: frame_system::Config {
/// 	#[pallet::constant]
/// 	type Foo: Get<u32>;
/// }
/// ```
///
/// Also see [`pallet::constant`](`frame_support::pallet_macros::constant`)
///
/// ## `pallet::disable_frame_system_supertrait_check`
/// <a name="disable_supertrait_check"></a>
///
/// To bypass the `frame_system::Config` supertrait check, use the attribute
/// `pallet::disable_frame_system_supertrait_check`, e.g.:
///
/// ```ignore
/// #[pallet::config]
/// #[pallet::disable_frame_system_supertrait_check]
/// pub trait Config: pallet_timestamp::Config {}
/// ```
///
/// NOTE: Bypassing the `frame_system::Config` supertrait check is typically desirable when you
/// want to write an alternative to the `frame_system` pallet.
///
/// Also see
/// [`pallet::disable_frame_system_supertrait_check`](`frame_support::pallet_macros::disable_frame_system_supertrait_check`)
///
/// ## Macro expansion:
///
/// The macro expands pallet constant metadata with the information given by
/// `#[pallet::constant]`.
///
/// # `pallet::generate_store($vis trait Store)`
///
/// To generate a `Store` trait associating all storages, annotate your `Pallet` struct with
/// the attribute `#[pallet::generate_store($vis trait Store)]`, e.g.:
///
/// ```ignore
/// #[pallet::pallet]
/// #[pallet::generate_store(pub(super) trait Store)]
/// pub struct Pallet<T>(_);
/// ```
/// More precisely, the `Store` trait contains an associated type for each storage. It is
/// implemented for `Pallet` allowing access to the storage from pallet struct.
///
/// Thus when defining a storage named `Foo`, it can later be accessed from `Pallet` using
/// `<Pallet as Store>::Foo`.
///
/// NOTE: this attribute is only valid when applied _directly_ to your `Pallet` struct
/// definition.
///
/// Also see [`pallet::generate_store`](`frame_support::pallet_macros::generate_store`).
///
/// # `pallet::storage_version`
///
/// Because the [`pallet::pallet`](#pallet-struct-placeholder-palletpallet-mandatory) macro
/// implements [`traits::GetStorageVersion`], the current storage version needs to be
/// communicated to the macro. This can be done by using the `pallet::storage_version`
/// attribute:
///
/// ```ignore
/// const STORAGE_VERSION: StorageVersion = StorageVersion::new(5);
///
/// #[pallet::pallet]
/// #[pallet::storage_version(STORAGE_VERSION)]
/// pub struct Pallet<T>(_);
/// ```
///
/// If not present, the current storage version is set to the default value.
///
/// Also see [`pallet::storage_version`](`frame_support::pallet_macros::storage_version`)
///
/// # Hooks: `#[pallet::hooks]` (optional)
///
/// The `pallet::hooks` attribute allows you to specify a `Hooks` implementation for `Pallet`
/// that specifies pallet-specific logic.
///
/// The item the attribute attaches to must be defined as follows:
/// ```ignore
/// #[pallet::hooks]
/// impl<T: Config> Hooks<BlockNumberFor<T>> for Pallet<T> $optional_where_clause {
///     ...
/// }
/// ```
/// I.e. a regular trait implementation with generic bound: `T: Config`, for the trait
/// `Hooks<BlockNumberFor<T>>` (they are defined in preludes), for the type `Pallet<T>` and
/// with an optional where clause.
///
/// If no `#[pallet::hooks]` exists, then the following default implementation is
/// automatically generated:
/// ```ignore
/// #[pallet::hooks]
/// impl<T: Config> Hooks<BlockNumberFor<T>> for Pallet<T> {}
/// ```
///
/// Also see [`pallet::hooks`](`frame_support::pallet_macros::hooks`)
///
/// # Call: `#[pallet::call]` (optional)
///
/// Implementation of pallet dispatchables.
///
/// Item must be defined as:
/// ```ignore
/// #[pallet::call]
/// impl<T: Config> Pallet<T> {
/// 	/// $some_doc
/// 	#[pallet::weight($ExpressionResultingInWeight)]
/// 	pub fn $fn_name(
/// 		origin: OriginFor<T>,
/// 		$some_arg: $some_type,
/// 		// or with compact attribute: #[pallet::compact] $some_arg: $some_type,
/// 		...
/// 	) -> DispatchResultWithPostInfo { // or `-> DispatchResult`
/// 		...
/// 	}
/// 	...
/// }
/// ```
/// I.e. a regular type implementation, with generic `T: Config`, on type `Pallet<T>`, with
/// an optional where clause.
///
/// ## `#[pallet::weight($expr)]`
///
/// Each dispatchable needs to define a weight with `#[pallet::weight($expr)]` attribute, the
/// first argument must be `origin: OriginFor<T>`.
///
/// Also see [`pallet::weight`](`frame_support::pallet_macros::weight`)
///
/// ### `#[pallet::compact] $some_arg: $some_type`
///
/// Compact encoding for arguments can be achieved via `#[pallet::compact]`. The function must
/// return a `DispatchResultWithPostInfo` or `DispatchResult`.
///
/// Also see [`pallet::compact`](`frame_support::pallet_macros::compact`)
///
/// ## `#[pallet::call_index($idx)]`
///
/// Each dispatchable may also be annotated with the `#[pallet::call_index($idx)]` attribute,
/// which explicitly defines the codec index for the dispatchable function in the `Call` enum.
///
/// All call indexes start from 0, until it encounters a dispatchable function with a defined
/// call index. The dispatchable function that lexically follows the function with a defined
/// call index will have that call index, but incremented by 1, e.g. if there are 3
/// dispatchable functions `fn foo`, `fn bar` and `fn qux` in that order, and only `fn bar`
/// has a call index of 10, then `fn qux` will have an index of 11, instead of 1.
///
/// **WARNING**: modifying dispatchables, changing their order, removing some, etc., must be
/// done with care. Indeed this will change the outer runtime call type (which is an enum with
/// one variant per pallet), this outer runtime call can be stored on-chain (e.g. in
/// `pallet-scheduler`). Thus migration might be needed. To mitigate against some of this, the
/// `#[pallet::call_index($idx)]` attribute can be used to fix the order of the dispatchable so
/// that the `Call` enum encoding does not change after modification. As a general rule of
/// thumb, it is therefore adventageous to always add new calls to the end so you can maintain
/// the existing order of calls.
///
/// Also see [`pallet::call_index`](`frame_support::pallet_macros::call_index`)
///
/// # Extra constants: `#[pallet::extra_constants]` (optional)
///
/// Allows you to define some extra constants to be added into constant metadata.
///
/// Item must be defined as:
///
/// ```ignore
/// #[pallet::extra_constants]
/// impl<T: Config> Pallet<T> where $optional_where_clause {
/// 	/// $some_doc
/// 	$vis fn $fn_name() -> $some_return_type {
/// 		...
/// 	}
/// 	...
/// }
/// ```
/// I.e. a regular rust `impl` block with some optional where clause and functions with 0 args,
/// 0 generics, and some return type.
///
/// ## Macro expansion
///
/// The macro add some extra constants to pallet constant metadata.
///
/// Also see: [`pallet::extra_constants`](`frame_support::pallet_macros::extra_constants`)
///
/// # Error: `#[pallet::error]` (optional)
///
/// The `#[pallet::error]` attribute allows you to define an error enum that will be returned
/// from the dispatchable when an error occurs. The information for this error type is then
/// stored in metadata.
///
/// Item must be defined as:
///
/// ```ignore
/// #[pallet::error]
/// pub enum Error<T> {
/// 	/// $some_optional_doc
/// 	$SomeFieldLessVariant,
/// 	/// $some_more_optional_doc
/// 	$SomeVariantWithOneField(FieldType),
/// 	...
/// }
/// ```
/// I.e. a regular enum named `Error`, with generic `T` and fieldless or multiple-field
/// variants.
///
/// Any field type in the enum variants must implement [`scale_info::TypeInfo`] in order to be
/// properly used in the metadata, and its encoded size should be as small as possible,
/// preferably 1 byte in size in order to reduce storage size. The error enum itself has an
/// absolute maximum encoded size specified by [`MAX_MODULE_ERROR_ENCODED_SIZE`].
///
/// (1 byte can still be 256 different errors. The more specific the error, the easier it is to
/// diagnose problems and give a better experience to the user. Don't skimp on having lots of
/// individual error conditions.)
///
/// Field types in enum variants must also implement [`PalletError`](traits::PalletError),
/// otherwise the pallet will fail to compile. Rust primitive types have already implemented
/// the [`PalletError`](traits::PalletError) trait along with some commonly used stdlib types
/// such as [`Option`] and
/// [`PhantomData`](`frame_support::__private::sp_std::marker::PhantomData`), and hence in most
/// use cases, a manual implementation is not necessary and is discouraged.
///
/// The generic `T` must not bound anything and a `where` clause is not allowed. That said,
/// bounds and/or a where clause should not needed for any use-case.
///
/// Also see: [`pallet::error`](`frame_support::pallet_macros::error`)
///
/// # Event: `#[pallet::event]` (optional)
///
/// Allows you to define pallet events. Pallet events are stored under the `system` / `events`
/// key when the block is applied (and then replaced when the next block writes it's events).
///
/// The Event enum must be defined as follows:
///
/// ```ignore
/// #[pallet::event]
/// #[pallet::generate_deposit($visibility fn deposit_event)] // Optional
/// pub enum Event<$some_generic> $optional_where_clause {
/// 	/// Some doc
/// 	$SomeName($SomeType, $YetanotherType, ...),
/// 	...
/// }
/// ```
///
/// I.e. an enum (with named or unnamed fields variant), named `Event`, with generic: none or
/// `T` or `T: Config`, and optional w here clause.
///
/// Each field must implement [`Clone`], [`Eq`], [`PartialEq`], [`Encode`], [`Decode`], and
/// [`Debug`] (on std only). For ease of use, bound by the trait
/// [`Member`](`frame_support::pallet_prelude::Member`), available in
/// frame_support::pallet_prelude.
///
/// Also see [`pallet::event`](`frame_support::pallet_macros::event`)
///
/// ## `#[pallet::generate_deposit($visibility fn deposit_event)]`
///
/// The attribute `#[pallet::generate_deposit($visibility fn deposit_event)]` generates a
/// helper function on `Pallet` that handles deposit events.
///
/// NOTE: For instantiable pallets, the event must be generic over `T` and `I`.
///
/// Also see [`pallet::generate_deposit`](`frame_support::pallet_macros::generate_deposit`)
///
/// # Storage: `#[pallet::storage]` (optional)
///
/// The `#[pallet::storage]` attribute lets you define some abstract storage inside of runtime
/// storage and also set its metadata. This attribute can be used multiple times.
///
/// Item should be defined as:
///
/// ```ignore
/// #[pallet::storage]
/// #[pallet::getter(fn $getter_name)] // optional
/// $vis type $StorageName<$some_generic> $optional_where_clause
/// 	= $StorageType<$generic_name = $some_generics, $other_name = $some_other, ...>;
/// ```
///
/// or with unnamed generic:
///
/// ```ignore
/// #[pallet::storage]
/// #[pallet::getter(fn $getter_name)] // optional
/// $vis type $StorageName<$some_generic> $optional_where_clause
/// 	= $StorageType<_, $some_generics, ...>;
/// ```
///
/// I.e. it must be a type alias, with generics: `T` or `T: Config`. The aliased type must be
/// one of [`StorageValue`](`pallet_prelude::StorageValue`),
/// [`StorageMap`](`pallet_prelude::StorageMap`) or
/// [`StorageDoubleMap`](`pallet_prelude::StorageDoubleMap`). The generic arguments of the
/// storage type can be given in two manners: named and unnamed. For named generic arguments,
/// the name for each argument should match the name defined for it on the storage struct:
/// * [`StorageValue`](`pallet_prelude::StorageValue`) expects `Value` and optionally
///   `QueryKind` and `OnEmpty`,
/// * [`StorageMap`](`pallet_prelude::StorageMap`) expects `Hasher`, `Key`, `Value` and
///   optionally `QueryKind` and `OnEmpty`,
/// * [`CountedStorageMap`](`pallet_prelude::CountedStorageMap`) expects `Hasher`, `Key`,
///   `Value` and optionally `QueryKind` and `OnEmpty`,
/// * [`StorageDoubleMap`](`pallet_prelude::StorageDoubleMap`) expects `Hasher1`, `Key1`,
///   `Hasher2`, `Key2`, `Value` and optionally `QueryKind` and `OnEmpty`.
///
/// For unnamed generic arguments: Their first generic must be `_` as it is replaced by the
/// macro and other generic must declared as a normal generic type declaration.
///
/// The `Prefix` generic written by the macro is generated using
/// `PalletInfo::name::<Pallet<..>>()` and the name of the storage type. E.g. if runtime names
/// the pallet "MyExample" then the storage `type Foo<T> = ...` should use the prefix:
/// `Twox128(b"MyExample") ++ Twox128(b"Foo")`.
///
/// For the [`CountedStorageMap`](`pallet_prelude::CountedStorageMap`) variant, the `Prefix`
/// also implements
/// [`CountedStorageMapInstance`](`frame_support::storage::types::CountedStorageMapInstance`).
/// It also associates a [`CounterPrefix`](`pallet_prelude::CounterPrefix'), which is
/// implemented the same as above, but the storage prefix is prepend with `"CounterFor"`. E.g.
/// if runtime names the pallet "MyExample" then the storage `type Foo<T> =
/// CountedStorageaMap<...>` will store its counter at the prefix: `Twox128(b"MyExample") ++
/// Twox128(b"CounterForFoo")`.
///
/// E.g:
///
/// ```ignore
/// #[pallet::storage]
/// pub(super) type MyStorage<T> = StorageMap<Hasher = Blake2_128Concat, Key = u32, Value = u32>;
/// ```
///
/// In this case the final prefix used by the map is `Twox128(b"MyExample") ++
/// Twox128(b"OtherName")`.
///
/// Also see [`pallet::storage`](`frame_support::pallet_macros::storage`)
///
/// ## `#[pallet::getter(fn $my_getter_fn_name)]` (optional)
///
/// The optional attribute `#[pallet::getter(fn $my_getter_fn_name)]` allows you to define a
/// getter function on `Pallet`.
///
/// Also see [`pallet::getter`](`frame_support::pallet_macros::getter`)
///
/// ## `#[pallet::storage_prefix = "SomeName"]` (optional)
///
/// The optional attribute `#[pallet::storage_prefix = "SomeName"]` allows you to define the
/// storage prefix to use, see how `Prefix` generic is implemented above. This is helpful if
/// you wish to rename the storage field but don't want to perform a migration.
///
/// E.g:
///
/// ```ignore
/// #[pallet::storage]
/// #[pallet::storage_prefix = "foo"]
/// #[pallet::getter(fn my_storage)]
/// pub(super) type MyStorage<T> = StorageMap<Hasher = Blake2_128Concat, Key = u32, Value = u32>;
/// ```
///
/// or
///
/// ```ignore
/// #[pallet::storage]
/// #[pallet::getter(fn my_storage)]
/// pub(super) type MyStorage<T> = StorageMap<_, Blake2_128Concat, u32, u32>;
/// ```
///
/// Also see [`pallet::storage_prefix`](`frame_support::pallet_macros::storage_prefix`)
///
/// ## `#[pallet::unbounded]` (optional)
///
/// The optional attribute `#[pallet::unbounded]` declares the storage as unbounded. When
/// implementating the storage info (when `#[pallet::generate_storage_info]` is specified on
/// the pallet struct placeholder), the size of the storage will be declared as unbounded. This
/// can be useful for storage which can never go into PoV (Proof of Validity).
///
/// Also see [`pallet::unbounded`](`frame_support::pallet_macros::unbounded`)
///
/// ## `#[pallet::whitelist_storage]` (optional)
///
/// The optional attribute `#[pallet::whitelist_storage]` will declare the storage as
/// whitelisted from benchmarking.
///
/// See
/// [`pallet::whitelist_storage`](frame_support::pallet_macros::whitelist_storage)
/// for more info.
///
///	## `#[cfg(..)]` (for storage)
/// The optional attributes `#[cfg(..)]` allow conditional compilation for the storage.
///
/// E.g:
///
/// ```ignore
/// #[cfg(feature = "my-feature")]
/// #[pallet::storage]
/// pub(super) type MyStorage<T> = StorageValue<Value = u32>;
/// ```
///
/// All the `cfg` attributes are automatically copied to the items generated for the storage,
/// i.e. the getter, storage prefix, and the metadata element etc.
///
/// Any type placed as the `QueryKind` parameter must implement
/// [`frame_support::storage::types::QueryKindTrait`]. There are 3 implementations of this
/// trait by default:
///
/// 1. [`OptionQuery`](`frame_support::storage::types::OptionQuery`), the default `QueryKind`
///    used when this type parameter is omitted. Specifying this as the `QueryKind` would cause
///    storage map APIs that return a `QueryKind` to instead return an [`Option`], returning
///    `Some` when a value does exist under a specified storage key, and `None` otherwise.
/// 2. [`ValueQuery`](`frame_support::storage::types::ValueQuery`) causes storage map APIs that
///    return a `QueryKind` to instead return the value type. In cases where a value does not
///    exist under a specified storage key, the `OnEmpty` type parameter on `QueryKindTrait` is
///    used to return an appropriate value.
/// 3. [`ResultQuery`](`frame_support::storage::types::ResultQuery`) causes storage map APIs
///    that return a `QueryKind` to instead return a `Result<T, E>`, with `T` being the value
///    type and `E` being the pallet error type specified by the `#[pallet::error]` attribute.
///    In cases where a value does not exist under a specified storage key, an `Err` with the
///    specified pallet error variant is returned.
///
/// NOTE: If the `QueryKind` generic parameter is still generic at this stage or is using some
/// type alias then the generation of the getter might fail. In this case the getter can be
/// implemented manually.
///
/// NOTE: The generic `Hasher` must implement the [`StorageHasher`] trait (or the type is not
/// usable at all). We use [`StorageHasher::METADATA`] for the metadata of the hasher of the
/// storage item. Thus generic hasher is supported.
///
/// ## Macro expansion
///
/// For each storage item the macro generates a struct named
/// `_GeneratedPrefixForStorage$NameOfStorage`, and implements
/// [`StorageInstance`](traits::StorageInstance) on it using the pallet and storage name. It
/// then uses it as the first generic of the aliased type. For
/// [`CountedStorageMap`](`pallet_prelude::CountedStorageMap`),
/// [`CountedStorageMapInstance`](`frame_support::storage::types::CountedStorageMapInstance`)
/// is implemented, and another similar struct is generated.
///
/// For a named generic, the macro will reorder the generics, and remove the names.
///
/// The macro implements the function `storage_metadata` on the `Pallet` implementing the
/// metadata for all storage items based on their kind:
/// * for a storage value, the type of the value is copied into the metadata
/// * for a storage map, the type of the values and the key's type is copied into the metadata
/// * for a storage double map, the type of the values, and the types of `key1` and `key2` are
///   copied into the metadata.
///
/// # Type value: `#[pallet::type_value]` (optional)
///
/// The `#[pallet::type_value]` attribute lets you define a struct implementing the
/// [`Get`](crate::traits::Get) trait to ease use of storage types. This attribute is meant to
/// be used alongside [`#[pallet::storage]`](#storage-palletstorage-optional) to define a
/// storage's default value. This attribute can be used multiple times.
///
/// Item must be defined as:
///
/// ```ignore
/// #[pallet::type_value]
/// fn $MyDefaultName<$some_generic>() -> $default_type $optional_where_clause { $expr }
/// ```
///
/// I.e.: a function definition with generics none or `T: Config` and a returned type.
///
/// E.g.:
///
/// ```ignore
/// #[pallet::type_value]
/// fn MyDefault<T: Config>() -> T::Balance { 3.into() }
/// ```
///
/// Also see [`pallet::type_value`](`frame_support::pallet_macros::type_value`)
///
/// # Genesis config: `#[pallet::genesis_config]` (optional)
///
/// The `#[pallet::genesis_config]` attribute allows you to define the genesis configuration
/// for the pallet.
///
/// Item is defined as either an enum or a struct. It needs to be public and implement the
/// trait [`BuildGenesisConfig`](`traits::BuildGenesisConfig`) with
/// [`#[pallet::genesis_build]`](#genesis-build-palletgenesis_build-optional). The type
/// generics are constrained to be either none, or `T` or `T: Config`.
///
/// E.g:
///
/// ```ignore
/// #[pallet::genesis_config]
/// pub struct GenesisConfig<T: Config> {
/// 	_myfield: BalanceOf<T>,
/// }
/// ```
///
/// Also see [`pallet::genesis_config`](`frame_support::pallet_macros::genesis_config`)
///
/// # Genesis build: `#[pallet::genesis_build]` (optional)
///
/// The `#[pallet::genesis_build]` attribute allows you to define how `genesis_configuration`
/// is built. This takes as input the `GenesisConfig` type (as `self`) and constructs the
/// pallet's initial state.
///
/// The impl must be defined as:
///
/// ```ignore
/// #[pallet::genesis_build]
/// impl<T: Config> GenesisBuild<T> for GenesisConfig<$maybe_generics> {
/// 	fn build(&self) { $expr }
/// }
/// ```
///
/// I.e. a trait implementation with generic `T: Config`, of trait `GenesisBuild<T>` on
/// type `GenesisConfig` with generics none or `T`.
///
/// E.g.:
///
/// ```ignore
/// #[pallet::genesis_build]
/// impl<T: Config> GenesisBuild<T> for GenesisConfig {
/// 	fn build(&self) {}
/// }
/// ```
///
/// Also see [`pallet::genesis_build`](`frame_support::pallet_macros::genesis_build`)
///
/// # Inherent: `#[pallet::inherent]` (optional)
///
/// The `#[pallet::inherent]` attribute allows the pallet to provide some
/// [inherent](https://docs.substrate.io/fundamentals/transaction-types/#inherent-transactions).
/// An inherent is some piece of data that is inserted by a block authoring node at block
/// creation time and can either be accepted or rejected by validators based on whether the
/// data falls within an acceptable range.
///
/// The most common inherent is the `timestamp` that is inserted into every block. Since there
/// is no way to validate timestamps, validators simply check that the timestamp reported by
/// the block authoring node falls within an acceptable range.
///
/// Item must be defined as:
///
/// ```ignore
/// #[pallet::inherent]
/// impl<T: Config> ProvideInherent for Pallet<T> {
/// 	// ... regular trait implementation
/// }
/// ```
///
/// I.e. a trait implementation with bound `T: Config`, of trait
/// [`ProvideInherent`](`pallet_prelude::ProvideInherent`) for type `Pallet<T>`, and some
/// optional where clause.
///
/// Also see [`pallet::inherent`](`frame_support::pallet_macros::inherent`)
///
/// # Validate unsigned: `#[pallet::validate_unsigned]` (optional)
///
/// The `#[pallet::validate_unsigned]` attribute allows the pallet to validate some unsigned
/// transaction:
///
/// Item must be defined as:
///
/// ```ignore
/// #[pallet::validate_unsigned]
/// impl<T: Config> ValidateUnsigned for Pallet<T> {
/// 	// ... regular trait implementation
/// }
/// ```
///
/// I.e. a trait implementation with bound `T: Config`, of trait
/// [`ValidateUnsigned`](`pallet_prelude::ValidateUnsigned`) for type `Pallet<T>`, and some
/// optional where clause.
///
/// NOTE: There is also the [`sp_runtime::traits::SignedExtension`] trait that can be used to
/// add some specific logic for transaction validation.
///
/// Also see [`pallet::validate_unsigned`](`frame_support::pallet_macros::validate_unsigned`)
///
/// # Origin: `#[pallet::origin]` (optional)
///
/// The `#[pallet::origin]` attribute allows you to define some origin for the pallet.
///
/// Item must be either a type alias, an enum, or a struct. It needs to be public.
///
/// E.g.:
///
/// ```ignore
/// #[pallet::origin]
/// pub struct Origin<T>(PhantomData<(T)>);
/// ```
///
/// **WARNING**: modifying origin changes the outer runtime origin. This outer runtime origin
/// can be stored on-chain (e.g. in `pallet-scheduler`), thus any change must be done with care
/// as it might require some migration.
///
/// NOTE: for instantiable pallets, the origin must be generic over `T` and `I`.
///
/// Also see [`pallet::origin`](`frame_support::pallet_macros::origin`)
///
/// # Composite enum `#[pallet::composite_enum]` (optional)
///
/// The `#[pallet::composite_enum]` attribute allows you to define an enum on the pallet which
/// will then instruct `construct_runtime` to amalgamate all similarly-named enums from other
/// pallets into an aggregate enum. This is similar in principle with how the aggregate enum is
/// generated for `#[pallet::event]` or `#[pallet::error]`.
///
/// The item tagged with `#[pallet::composite_enum]` MUST be an enum declaration, and can ONLY
/// be the following identifiers: `FreezeReason`, `HoldReason`, `LockId` or `SlashReason`.
/// Custom identifiers are not supported.
///
/// NOTE: For ease of usage, when no `#[derive]` attributes are detected, the
/// `#[pallet::composite_enum]` attribute will automatically derive the following traits for
/// the enum:
///
/// ```ignore
/// Copy, Clone, Eq, PartialEq, Encode, Decode, MaxEncodedLen, TypeInfo, RuntimeDebug
/// ```
///
/// The inverse is also true: if there are any #[derive] attributes present for the enum, then
/// the attribute will not automatically derive any of the traits described above.
///
/// # General notes on instantiable pallets
///
/// An instantiable pallet is one where Config is generic, i.e. `Config<I>`. This allows
/// runtime to implement multiple instances of the pallet, by using different types for the
/// generic. This is the sole purpose of the generic `I`, but because
/// [`PalletInfo`](`traits::PalletInfo`) requires the `Pallet` placeholder to be static, it is
/// important to bound by `'static` whenever [`PalletInfo`](`traits::PalletInfo`) can be used.
/// Additionally, in order to make an instantiable pallet usable as a regular pallet without an
/// instance, it is important to bound by `= ()` on every type.
///
/// Thus impl bound looks like `impl<T: Config<I>, I: 'static>`, and types look like
/// `SomeType<T, I=()>` or `SomeType<T: Config<I>, I: 'static = ()>`.
///
/// # Example of a non-instantiable pallet
///
/// ```
/// pub use pallet::*; // reexport in crate namespace for `construct_runtime!`
///
/// #[frame_support::pallet]
/// // NOTE: The name of the pallet is provided by `construct_runtime` and is used as
/// // the unique identifier for the pallet's storage. It is not defined in the pallet itself.
/// pub mod pallet {
/// 	use frame_support::pallet_prelude::*; // Import various types used in the pallet definition
/// 	use frame_system::pallet_prelude::*; // Import some system helper types.
///
/// 	type BalanceOf<T> = <T as Config>::Balance;
///
/// 	// Define the generic parameter of the pallet
/// 	// The macro parses `#[pallet::constant]` attributes and uses them to generate metadata
/// 	// for the pallet's constants.
/// 	#[pallet::config]
/// 	pub trait Config: frame_system::Config {
/// 		#[pallet::constant] // put the constant in metadata
/// 		type MyGetParam: Get<u32>;
/// 		type Balance: Parameter + MaxEncodedLen + From<u8>;
/// 		type RuntimeEvent: From<Event<Self>> + IsType<<Self as frame_system::Config>::RuntimeEvent>;
/// 	}
///
/// 	// Define some additional constant to put into the constant metadata.
/// 	#[pallet::extra_constants]
/// 	impl<T: Config> Pallet<T> {
/// 		/// Some description
/// 		fn exra_constant_name() -> u128 { 4u128 }
/// 	}
///
/// 	// Define the pallet struct placeholder, various pallet function are implemented on it.
/// 	#[pallet::pallet]
/// 	#[pallet::generate_store(pub(super) trait Store)]
/// 	pub struct Pallet<T>(_);
///
/// 	// Implement the pallet hooks.
/// 	#[pallet::hooks]
/// 	impl<T: Config> Hooks<BlockNumberFor<T>> for Pallet<T> {
/// 		fn on_initialize(_n: BlockNumberFor<T>) -> Weight {
/// 			unimplemented!();
/// 		}
///
/// 		// can implement also: on_finalize, on_runtime_upgrade, offchain_worker, ...
/// 		// see `Hooks` trait
/// 	}
///
/// 	// Declare Call struct and implement dispatchables.
/// 	//
/// 	// WARNING: Each parameter used in functions must implement: Clone, Debug, Eq, PartialEq,
/// 	// Codec.
/// 	//
/// 	// The macro parses `#[pallet::compact]` attributes on function arguments and implements
/// 	// the `Call` encoding/decoding accordingly.
/// 	#[pallet::call]
/// 	impl<T: Config> Pallet<T> {
/// 		/// Doc comment put in metadata
/// 		#[pallet::weight(0)] // Defines weight for call (function parameters are in scope)
/// 		pub fn toto(
/// 			origin: OriginFor<T>,
/// 			#[pallet::compact] _foo: u32,
/// 		) -> DispatchResultWithPostInfo {
/// 			let _ = origin;
/// 			unimplemented!();
/// 		}
/// 	}
///
/// 	// Declare the pallet `Error` enum (this is optional).
/// 	// The macro generates error metadata using the doc comment on each variant.
/// 	#[pallet::error]
/// 	pub enum Error<T> {
/// 		/// doc comment put into metadata
/// 		InsufficientProposersBalance,
/// 	}
///
/// 	// Declare pallet Event enum (this is optional).
/// 	//
/// 	// WARNING: Each type used in variants must implement: Clone, Debug, Eq, PartialEq, Codec.
/// 	//
/// 	// The macro generates event metadata, and derive Clone, Debug, Eq, PartialEq and Codec
/// 	#[pallet::event]
/// 	// Generate a funciton on Pallet to deposit an event.
/// 	#[pallet::generate_deposit(pub(super) fn deposit_event)]
/// 	pub enum Event<T: Config> {
/// 		/// doc comment put in metadata
/// 		// `<T as frame_system::Config>::AccountId` is not defined in metadata list, the last
/// 		// Thus the metadata is `<T as frame_system::Config>::AccountId`.
/// 		Proposed(<T as frame_system::Config>::AccountId),
/// 		/// doc
/// 		// here metadata will be `Balance` as define in metadata list
/// 		Spending(BalanceOf<T>),
/// 		// here metadata will be `Other` as define in metadata list
/// 		Something(u32),
/// 	}
///
/// 	// Define a struct which implements `frame_support::traits::Get<T::Balance>` (optional).
/// 	#[pallet::type_value]
/// 	pub(super) fn MyDefault<T: Config>() -> T::Balance { 3.into() }
///
/// 	// Declare a storage item. Any amount of storage items can be declared (optional).
/// 	//
/// 	// Is expected either `StorageValue`, `StorageMap` or `StorageDoubleMap`.
/// 	// The macro generates the prefix type and replaces the first generic `_`.
/// 	//
/// 	// The macro expands the metadata for the storage item with the type used:
/// 	// * for a storage value the type of the value is copied into the metadata
/// 	// * for a storage map the type of the values and the type of the key is copied into the metadata
/// 	// * for a storage double map the types of the values and keys are copied into the
/// 	//   metadata.
/// 	//
/// 	// NOTE: The generic `Hasher` must implement the `StorageHasher` trait (or the type is not
/// 	// usable at all). We use [`StorageHasher::METADATA`] for the metadata of the hasher of the
/// 	// storage item. Thus generic hasher is supported.
/// 	#[pallet::storage]
/// 	pub(super) type MyStorageValue<T: Config> =
/// 		StorageValue<Value = T::Balance, QueryKind = ValueQuery, OnEmpty = MyDefault<T>>;
///
/// 	// Another storage declaration
/// 	#[pallet::storage]
/// 	#[pallet::getter(fn my_storage)]
/// 	#[pallet::storage_prefix = "SomeOtherName"]
/// 	pub(super) type MyStorage<T> =
/// 		StorageMap<Hasher = Blake2_128Concat, Key = u32, Value = u32>;
///
/// 	// Declare the genesis config (optional).
/// 	//
/// 	// The macro accepts either a struct or an enum; it checks that generics are consistent.
/// 	//
/// 	// Type must implement the `Default` trait.
/// 	#[pallet::genesis_config]
/// 	#[derive(frame_support::DefaultNoBound)]
/// 	pub struct GenesisConfig<T: Config> {
/// 	    _config: sp_std::marker::PhantomData<T>,
/// 		_myfield: u32,
/// 	}
///
/// 	// Declare genesis builder. (This is need only if GenesisConfig is declared)
/// 	#[pallet::genesis_build]
/// 	impl<T: Config> BuildGenesisConfig for GenesisConfig<T> {
/// 		fn build(&self) {}
/// 	}
///
/// 	// Declare a pallet origin (this is optional).
/// 	//
/// 	// The macro accept type alias or struct or enum, it checks generics are consistent.
/// 	#[pallet::origin]
/// 	pub struct Origin<T>(PhantomData<T>);
///
///     // Declare a hold reason (this is optional).
///     //
///     // Creates a hold reason for this pallet that is aggregated by `construct_runtime`.
///     // A similar enum can be defined for `FreezeReason`, `LockId` or `SlashReason`.
///     #[pallet::composite_enum]
/// 	pub enum HoldReason {
/// 		SomeHoldReason
/// 	}
///
/// 	// Declare validate_unsigned implementation (this is optional).
/// 	#[pallet::validate_unsigned]
/// 	impl<T: Config> ValidateUnsigned for Pallet<T> {
/// 		type Call = Call<T>;
/// 		fn validate_unsigned(
/// 			source: TransactionSource,
/// 			call: &Self::Call
/// 		) -> TransactionValidity {
/// 			Err(TransactionValidityError::Invalid(InvalidTransaction::Call))
/// 		}
/// 	}
///
/// 	// Declare inherent provider for pallet (this is optional).
/// 	#[pallet::inherent]
/// 	impl<T: Config> ProvideInherent for Pallet<T> {
/// 		type Call = Call<T>;
/// 		type Error = InherentError;
///
/// 		const INHERENT_IDENTIFIER: InherentIdentifier = INHERENT_IDENTIFIER;
///
/// 		fn create_inherent(_data: &InherentData) -> Option<Self::Call> {
/// 			unimplemented!();
/// 		}
///
/// 		fn is_inherent(_call: &Self::Call) -> bool {
/// 			unimplemented!();
/// 		}
/// 	}
///
/// 	// Regular rust code needed for implementing ProvideInherent trait
///
/// 	#[derive(codec::Encode, sp_runtime::RuntimeDebug)]
/// 	#[cfg_attr(feature = "std", derive(codec::Decode))]
/// 	pub enum InherentError {
/// 	}
///
/// 	impl sp_inherents::IsFatalError for InherentError {
/// 		fn is_fatal_error(&self) -> bool {
/// 			unimplemented!();
/// 		}
/// 	}
///
/// 	pub const INHERENT_IDENTIFIER: sp_inherents::InherentIdentifier = *b"testpall";
/// }
/// ```
///
/// # Example of an instantiable pallet
///
/// ```
/// pub use pallet::*;
///
/// #[frame_support::pallet]
/// pub mod pallet {
/// 	use frame_support::pallet_prelude::*;
/// 	use frame_system::pallet_prelude::*;
///
/// 	type BalanceOf<T, I = ()> = <T as Config<I>>::Balance;
///
/// 	#[pallet::config]
/// 	pub trait Config<I: 'static = ()>: frame_system::Config {
/// 		#[pallet::constant]
/// 		type MyGetParam: Get<u32>;
/// 		type Balance: Parameter + MaxEncodedLen + From<u8>;
/// 		type RuntimeEvent: From<Event<Self, I>> + IsType<<Self as frame_system::Config>::RuntimeEvent>;
/// 	}
///
/// 	#[pallet::extra_constants]
/// 	impl<T: Config<I>, I: 'static> Pallet<T, I> {
/// 		/// Some description
/// 		fn extra_constant_name() -> u128 { 4u128 }
/// 	}
///
/// 	#[pallet::pallet]
/// 	#[pallet::generate_store(pub(super) trait Store)]
/// 	pub struct Pallet<T, I = ()>(PhantomData<(T, I)>);
///
/// 	#[pallet::hooks]
/// 	impl<T: Config<I>, I: 'static> Hooks<BlockNumberFor<T>> for Pallet<T, I> {
/// 	}
///
/// 	#[pallet::call]
/// 	impl<T: Config<I>, I: 'static> Pallet<T, I> {
/// 		/// Doc comment put in metadata
/// 		#[pallet::weight(0)]
/// 		pub fn toto(origin: OriginFor<T>, #[pallet::compact] _foo: u32) -> DispatchResultWithPostInfo {
/// 			let _ = origin;
/// 			unimplemented!();
/// 		}
/// 	}
///
/// 	#[pallet::error]
/// 	pub enum Error<T, I = ()> {
/// 		/// doc comment put into metadata
/// 		InsufficientProposersBalance,
/// 	}
///
/// 	#[pallet::event]
/// 	#[pallet::generate_deposit(pub(super) fn deposit_event)]
/// 	pub enum Event<T: Config<I>, I: 'static = ()> {
/// 		/// doc comment put in metadata
/// 		Proposed(<T as frame_system::Config>::AccountId),
/// 		/// doc
/// 		Spending(BalanceOf<T, I>),
/// 		Something(u32),
/// 	}
///
/// 	#[pallet::type_value]
/// 	pub(super) fn MyDefault<T: Config<I>, I: 'static>() -> T::Balance { 3.into() }
///
/// 	#[pallet::storage]
/// 	pub(super) type MyStorageValue<T: Config<I>, I: 'static = ()> =
/// 		StorageValue<Value = T::Balance, QueryKind = ValueQuery, OnEmpty = MyDefault<T, I>>;
///
/// 	#[pallet::storage]
/// 	#[pallet::getter(fn my_storage)]
/// 	#[pallet::storage_prefix = "SomeOtherName"]
/// 	pub(super) type MyStorage<T, I = ()> =
/// 		StorageMap<Hasher = Blake2_128Concat, Key = u32, Value = u32>;
///
/// 	#[pallet::genesis_config]
/// 	#[derive(frame_support::DefaultNoBound)]
/// 	pub struct GenesisConfig<T: Config<I>, I: 'static = ()> {
/// 		 _config: sp_std::marker::PhantomData<(T,I)>,
/// 		_myfield: u32,
/// 	}
///
/// 	#[pallet::genesis_build]
/// 	impl<T: Config<I>, I: 'static> BuildGenesisConfig for GenesisConfig<T, I> {
/// 		fn build(&self) {}
/// 	}
///
/// 	#[pallet::origin]
/// 	pub struct Origin<T, I = ()>(PhantomData<(T, I)>);
///
///     #[pallet::composite_enum]
/// 	pub enum HoldReason<I: 'static = ()> {
/// 		SomeHoldReason
/// 	}
///
/// 	#[pallet::validate_unsigned]
/// 	impl<T: Config<I>, I: 'static> ValidateUnsigned for Pallet<T, I> {
/// 		type Call = Call<T, I>;
/// 		fn validate_unsigned(
/// 			source: TransactionSource,
/// 			call: &Self::Call
/// 		) -> TransactionValidity {
/// 			Err(TransactionValidityError::Invalid(InvalidTransaction::Call))
/// 		}
/// 	}
///
/// 	#[pallet::inherent]
/// 	impl<T: Config<I>, I: 'static> ProvideInherent for Pallet<T, I> {
/// 		type Call = Call<T, I>;
/// 		type Error = InherentError;
///
/// 		const INHERENT_IDENTIFIER: InherentIdentifier = INHERENT_IDENTIFIER;
///
/// 		fn create_inherent(_data: &InherentData) -> Option<Self::Call> {
/// 			unimplemented!();
/// 		}
///
/// 		fn is_inherent(_call: &Self::Call) -> bool {
/// 			unimplemented!();
/// 		}
/// 	}
///
/// 	// Regular rust code needed for implementing ProvideInherent trait
///
/// 	#[derive(codec::Encode, sp_runtime::RuntimeDebug)]
/// 	#[cfg_attr(feature = "std", derive(codec::Decode))]
/// 	pub enum InherentError {
/// 	}
///
/// 	impl sp_inherents::IsFatalError for InherentError {
/// 		fn is_fatal_error(&self) -> bool {
/// 			unimplemented!();
/// 		}
/// 	}
///
/// 	pub const INHERENT_IDENTIFIER: sp_inherents::InherentIdentifier = *b"testpall";
/// }
/// ```
///
/// # Upgrade guidelines
///
/// 1. Export the metadata of the pallet for later checks
///     - run your node with the pallet active
///     - query the metadata using the `state_getMetadata` RPC and curl, or use `subsee -p
///       <PALLET_NAME> > meta.json`
/// 2. Generate the template upgrade for the pallet provided by `decl_storage` with the
///    environment variable `PRINT_PALLET_UPGRADE`: `PRINT_PALLET_UPGRADE=1 cargo check -p
///    my_pallet`. This template can be used as it contains all information for storages,
///    genesis config and genesis build.
/// 3. Reorganize the pallet to have the trait `Config`, `decl_*` macros,
///    [`ValidateUnsigned`](`pallet_prelude::ValidateUnsigned`),
///    [`ProvideInherent`](`pallet_prelude::ProvideInherent`), and Origin` all together in one
///    file. Suggested order:
///     * `Config`,
///     * `decl_module`,
///     * `decl_event`,
///     * `decl_error`,
///     * `decl_storage`,
///     * `origin`,
///     * `validate_unsigned`,
///     * `provide_inherent`, so far it should compile and all be correct.
/// 4. start writing the new pallet module
/// 	```ignore
/// 	pub use pallet::*;
///
/// 	#[frame_support::pallet]
/// 	pub mod pallet {
/// 		use frame_support::pallet_prelude::*;
/// 		use frame_system::pallet_prelude::*;
/// 		use super::*;
///
/// 		#[pallet::pallet]
/// 		#[pallet::generate_store($visibility_of_trait_store trait Store)]
/// 		// NOTE: if the visibility of trait store is private but you want to make it available
/// 		// in super, then use `pub(super)` or `pub(crate)` to make it available in crate.
/// 		pub struct Pallet<T>(_);
/// 		// pub struct Pallet<T, I = ()>(PhantomData<T>); // for instantiable pallet
/// 	}
/// 	```
/// 5. **migrate Config**: move trait into the module with
///     * all const in `decl_module` to [`#[pallet::constant]`](#palletconstant)
///     * add the bound `IsType<<Self as frame_system::Config>::RuntimeEvent>` to `type
///       RuntimeEvent`
/// 7. **migrate decl_module**: write:
/// 	```ignore
/// 	#[pallet::hooks]
/// 	impl<T: Config> Hooks for Pallet<T> {
/// 	}
/// 	```
///     and write inside `on_initialize`, `on_finalize`, `on_runtime_upgrade`,
///     `offchain_worker`, and `integrity_test`.
///
/// 	then write:
/// 	```ignore
/// 	#[pallet::call]
/// 	impl<T: Config> Pallet<T> {
/// 	}
/// 	```
///     and write inside all the calls in `decl_module` with a few changes in the signature:
///     - origin must now be written completely, e.g. `origin: OriginFor<T>`
///     - result type must be `DispatchResultWithPostInfo`, you need to write it and also you
///    might need to put `Ok(().into())` at the end or the function.
///     - `#[compact]` must now be written
///       [`#[pallet::compact]`](#palletcompact-some_arg-some_type)
///     - `#[weight = ..]` must now be written [`#[pallet::weight(..)]`](#palletweightexpr)
///
/// 7. **migrate event**: rewrite as a simple enum with the attribute
///    [`#[pallet::event]`](#event-palletevent-optional), use [`#[pallet::generate_deposit($vis
///    fn deposit_event)]`](#event-palletevent-optional) to generate `deposit_event`,
/// 8. **migrate error**: rewrite it with attribute
///    [`#[pallet::error]`](#error-palleterror-optional).
/// 9. **migrate storage**: `decl_storage` provide an upgrade template (see 3.). All storages,
///    genesis config, genesis build and default implementation of genesis config can be taken
///    from it directly.
///
///     Otherwise here is the manual process:
///
///     first migrate the genesis logic. write:
/// 	```ignore
/// 	#[pallet::genesis_config]
/// 	struct GenesisConfig {
/// 		// fields of add_extra_genesis
/// 	}
/// 	impl Default for GenesisConfig {
/// 		// type default or default provided for fields
/// 	}
/// 	#[pallet::genesis_build]
/// 	impl<T: Config> GenesisBuild<T> for GenesisConfig {
/// 	// for instantiable pallet:
/// 	// `impl<T: Config, I: 'static> GenesisBuild<T, I> for GenesisConfig {
/// 		fn build() {
/// 			// The add_extra_genesis build logic
/// 		}
/// 	}
/// 	```
///     for each storage, if it contains `config(..)` then add fields, and make it default to
///     the value in `= ..;` or the type default if none, if it contains no build then also add
///     the logic to build the value. for each storage if it contains `build(..)` then add the
///     logic to `genesis_build`.
///
///     NOTE: within `decl_storage`: the individual config is executed first, followed by the
///     build and finally the `add_extra_genesis` build.
///
///     Once this is done you can migrate storages individually, a few notes:
///     - for private storage use `pub(crate) type ` or `pub(super) type` or nothing,
///     - for storages with `get(fn ..)` use [`#[pallet::getter(fn
///       ...)]`](#palletgetterfn-my_getter_fn_name-optional)
///     - for storages with value being `Option<$something>` make generic `Value` being
///       `$something` and generic `QueryKind` being `OptionQuery` (note: this is default).
///       Otherwise make `Value` the complete value type and `QueryKind` being `ValueQuery`.
///     - for storages with default value: `= $expr;` provide some specific `OnEmpty` generic.
///       To do so use of `#[pallet::type_value]` to generate the wanted struct to put.
///       example: `MyStorage: u32 = 3u32` would be written:
///
/// 	  	```ignore
/// 		#[pallet::type_value] fn MyStorageOnEmpty() -> u32 { 3u32 }
/// 		#[pallet::storage]
/// 		pub(super) type MyStorage<T> = StorageValue<_, u32, ValueQuery, MyStorageOnEmpty>;
/// 		```
///
///       NOTE: `decl_storage` also generates the functions `assimilate_storage` and
///       `build_storage` directly on `GenesisConfig`, and these are sometimes used in tests.
///       In order not to break they can be implemented manually, one can implement those
///       functions by calling the `GenesisBuild` implementation.
/// 10. **migrate origin**: move the origin to the pallet module to be under a
///     [`#[pallet::origin]`](#origin-palletorigin-optional) attribute
/// 11. **migrate validate_unsigned**: move the
///     [`ValidateUnsigned`](`pallet_prelude::ValidateUnsigned`) implementation to the pallet
///     module under a
///     [`#[pallet::validate_unsigned]`](#validate-unsigned-palletvalidate_unsigned-optional)
///     attribute
/// 12. **migrate provide_inherent**: move the
///     [`ProvideInherent`](`pallet_prelude::ProvideInherent`) implementation to the pallet
///     module under a [`#[pallet::inherent]`](#inherent-palletinherent-optional) attribute
/// 13. rename the usage of `Module` to `Pallet` inside the crate.
/// 14. migration is done, now double check the migration with the checking migration
///     guidelines shown below.
///
/// # Checking upgrade guidelines:
///
/// * compare metadata. Use [subsee](https://github.com/ascjones/subsee) to fetch the metadata
///   and do a diff of the resulting json before and after migration. This checks for:
/// 		* call, names, signature, docs
///     * event names, docs
///     * error names, docs
///     * storage names, hasher, prefixes, default value
///     * error, error, constant
/// * manually check that:
///     * `Origin` was moved inside the macro under
///       [`#[pallet::origin]`](#origin-palletorigin-optional) if it exists
///     * [`ValidateUnsigned`](`pallet_prelude::ValidateUnsigned`) was moved inside the macro
///       under
/// 	  [`#[pallet::validate_unsigned)]`](#validate-unsigned-palletvalidate_unsigned-optional)
/// 	  if it exists
///     * [`ProvideInherent`](`pallet_prelude::ProvideInherent`) was moved inside the macro
///       under [`#[pallet::inherent)]`](#inherent-palletinherent-optional) if it exists
///     * `on_initialize` / `on_finalize` / `on_runtime_upgrade` / `offchain_worker` were moved
///       to the `Hooks` implementation
///     * storages with `config(..)` were converted to `GenesisConfig` field, and their default
///       is `= $expr;` if the storage has a default value
///     * storages with `build($expr)` or `config(..)` were built in `GenesisBuild::build`
///     * `add_extra_genesis` fields were converted to `GenesisConfig` field with their correct
///       default if specified
///     * `add_extra_genesis` build was written into `GenesisBuild::build`
/// * storage items defined with [`pallet`] use the name of the pallet provided by
///   [`traits::PalletInfo::name`] as `pallet_prefix` (in `decl_storage`, storage items used
///   the `pallet_prefix` given as input of `decl_storage` with the syntax `as Example`). Thus
///   a runtime using the pallet must be careful with this change. To handle this change:
///     * either ensure that the name of the pallet given to `construct_runtime!` is the same
///       as the name the pallet was giving to `decl_storage`,
///     * or do a storage migration from the old prefix used to the new prefix used.
///
/// NOTE: The prefixes used by storage items are in metadata. Thus, ensuring the metadata
/// hasn't changed ensures that the `pallet_prefix`s used by the storage items haven't changed.
///
/// # Notes when macro fails to show proper error message spans:
///
/// Rustc loses span for some macro input. Some tips to fix it:
/// * do not use inner attribute:
/// 	```ignore
/// 	#[pallet]
/// 	pub mod pallet {
/// 		//! This inner attribute will make span fail
/// 		..
/// 	}
/// 	```
/// * use the newest nightly possible.
pub use frame_support_procedural::pallet;

/// Contains macro stubs for all of the pallet:: macros
pub mod pallet_macros {
	pub use frame_support_procedural::{
		composite_enum, config, disable_frame_system_supertrait_check, error, event,
		extra_constants, generate_deposit, generate_store, getter, hooks, import_section, inherent,
		no_default, no_default_bounds, origin, pallet_section, storage_prefix, storage_version,
		type_value, unbounded, validate_unsigned, weight, whitelist_storage,
	};

	/// Allows a pallet to declare a set of functions as a *dispatchable extrinsic*. In slightly
	/// simplified terms, this macro declares the set of "transactions" of a pallet.
	///
	/// > The exact definition of **extrinsic** can be found in
	/// > [`sp_runtime::generic::UncheckedExtrinsic`].
	///
	/// A **dispatchable** is a common term in FRAME, referring to process of constructing a
	/// function, and dispatching it with the correct inputs. This is commonly used with extrinsics,
	/// for example "an extrinsic has been dispatched". See [`sp_runtime::traits::Dispatchable`] and
	/// [`crate::traits::UnfilteredDispatchable`].
	///
	/// ## Call Enum
	///
	/// The macro is called `call` (rather than `#[pallet::extrinsics]`) because of the generation
	/// of a `enum Call`. This enum contains only the encoding of the function arguments of the
	/// dispatchable, alongside the information needed to route it to the correct function.
	///
	/// ```
	/// #[frame_support::pallet(dev_mode)]
	/// pub mod custom_pallet {
	/// #   use frame_support::pallet_prelude::*;
	/// #   use frame_system::pallet_prelude::*;
	/// #   #[pallet::config]
	/// #   pub trait Config: frame_system::Config {}
	/// #   #[pallet::pallet]
	/// #   pub struct Pallet<T>(_);
	/// #   use frame_support::traits::BuildGenesisConfig;
	///     #[pallet::call]
	///     impl<T: Config> Pallet<T> {
	///         pub fn some_dispatchable(_origin: OriginFor<T>, _input: u32) -> DispatchResult {
	///             Ok(())
	///         }
	///         pub fn other(_origin: OriginFor<T>, _input: u64) -> DispatchResult {
	///             Ok(())
	///         }
	///     }
	///
	///     // generates something like:
	///     // enum Call<T: Config> {
	///     //  some_dispatchable { input: u32 }
	///     //  other { input: u64 }
	///     // }
	/// }
	///
	/// fn main() {
	/// #   use frame_support::{derive_impl, construct_runtime};
	/// #   use frame_support::__private::codec::Encode;
	/// #   use frame_support::__private::TestExternalities;
	/// #   use frame_support::traits::UnfilteredDispatchable;
	/// #    impl custom_pallet::Config for Runtime {}
	/// #    #[derive_impl(frame_system::config_preludes::TestDefaultConfig as frame_system::DefaultConfig)]
	/// #    impl frame_system::Config for Runtime {
	/// #        type Block = frame_system::mocking::MockBlock<Self>;
	/// #    }
	///     construct_runtime! {
	///         pub struct Runtime {
	///             System: frame_system,
	///             Custom: custom_pallet
	///         }
	///     }
	///
	/// #    TestExternalities::new_empty().execute_with(|| {
	///     let origin: RuntimeOrigin = frame_system::RawOrigin::Signed(10).into();
	///     // calling into a dispatchable from within the runtime is simply a function call.
	///         let _ = custom_pallet::Pallet::<Runtime>::some_dispatchable(origin.clone(), 10);
	///
	///     // calling into a dispatchable from the outer world involves constructing the bytes of
	///     let call = custom_pallet::Call::<Runtime>::some_dispatchable { input: 10 };
	///     let _ = call.clone().dispatch_bypass_filter(origin);
	///
	///     // the routing of a dispatchable is simply done through encoding of the `Call` enum,
	///     // which is the index of the variant, followed by the arguments.
	///     assert_eq!(call.encode(), vec![0u8, 10, 0, 0, 0]);
	///
	///     // notice how in the encoding of the second function, the first byte is different and
	///     // referring to the second variant of `enum Call`.
	///     let call = custom_pallet::Call::<Runtime>::other { input: 10 };
	///     assert_eq!(call.encode(), vec![1u8, 10, 0, 0, 0, 0, 0, 0, 0]);
	///     #    });
	/// }
	/// ```
	///
	/// Further properties of dispatchable functions are as follows:
	///
	/// - Unless if annotated by `dev_mode`, it must contain [`weight`] to denote the pre-dispatch
	///   weight consumed.
	/// - The dispatchable must declare its index via [`call_index`], which can override the
	///   position of a function in `enum Call`.
	/// - The first argument is always an `OriginFor` (or `T::RuntimeOrigin`).
	/// - The return type is always [`crate::dispatch::DispatchResult`] (or
	///   [`crate::dispatch::DispatchResultWithPostInfo`]).
	///
<<<<<<< HEAD
	/// **WARNING**: modifying dispatchables, changing their order (ie. using [`call_index`]),
	/// removing some, etc., must be done with care. This will change the encoding of the `enum
	/// Call`, and the call can be stored on-chain (e.g. in `pallet-scheduler`). Thus, migration
	/// might be needed. This is why the use of `call_index` is mandatory by default in FRAME.
=======
	/// **WARNING**: modifying dispatchables, changing their order (i.e. using [`call_index`]),
	/// removing some, etc., must be done with care. This will change the encoding of the , and
	/// the call can be stored on-chain (e.g. in `pallet-scheduler`). Thus, migration might be
	/// needed. This is why the use of `call_index` is mandatory by default in FRAME.
>>>>>>> d08ab245
	///
	/// ## Default Behavior
	///
	/// If no `#[pallet::call]` exists, then a default implementation corresponding to the following
	/// code is automatically generated:
	///
	/// ```ignore
	/// #[pallet::call]
	/// impl<T: Config> Pallet<T> {}
	/// ```
	pub use frame_support_procedural::call;

	/// Enforce the index of a variant in the generated `enum Call`. See [`call`] for more
	/// information.
	///
	/// All call indexes start from 0, until it encounters a dispatchable function with a
	/// defined call index. The dispatchable function that lexically follows the function with
	/// a defined call index will have that call index, but incremented by 1, e.g. if there are
	/// 3 dispatchable functions `fn foo`, `fn bar` and `fn qux` in that order, and only `fn
	/// bar` has a call index of 10, then `fn qux` will have an index of 11, instead of 1.
	pub use frame_support_procedural::call_index;

	/// Declares the arguments of a [`call`] function to be encoded using
	/// [`codec::Compact`]. This will results in smaller extrinsic encoding.
	///
	/// A common example of `compact` is for numeric values that are often times far far away
	/// from their theoretical maximum. For example, in the context of a crypto-currency, the
	/// balance of an individual account is oftentimes way less than what the numeric type
	/// allows. In all such cases, using `compact` is sensible.
	///
	/// ```
	/// #[frame_support::pallet(dev_mode)]
	/// pub mod custom_pallet {
	/// #   use frame_support::pallet_prelude::*;
	/// #   use frame_system::pallet_prelude::*;
	/// #   #[pallet::config]
	/// #   pub trait Config: frame_system::Config {}
	/// #   #[pallet::pallet]
	/// #   pub struct Pallet<T>(_);
	/// #   use frame_support::traits::BuildGenesisConfig;
	///     #[pallet::call]
	///     impl<T: Config> Pallet<T> {
	///         pub fn some_dispatchable(_origin: OriginFor<T>, #[pallet::compact] _input: u32) -> DispatchResult {
	///             Ok(())
	///         }
	///     }
	/// }
	pub use frame_support_procedural::compact;

	/// Allows you to define the genesis configuration for the pallet.
	///
	/// Item is defined as either an enum or a struct. It needs to be public and implement the
	/// trait [`frame_support::traits::BuildGenesisConfig`].
	///
	/// See [`genesis_build`] for an example.
	pub use frame_support_procedural::genesis_config;

	/// Allows you to define how the state of your pallet at genesis is built. This
	/// takes as input the `GenesisConfig` type (as `self`) and constructs the pallet's initial
	/// state.
	///
	/// The fields of the `GenesisConfig` can in turn be populated by the chain-spec.
	///
	/// ## Example
	///
	/// ```
	/// #[frame_support::pallet]
	/// pub mod pallet {
	/// # 	#[pallet::config]
	/// # 	pub trait Config: frame_system::Config {}
	/// # 	#[pallet::pallet]
	/// # 	pub struct Pallet<T>(_);
	/// # 	use frame_support::traits::BuildGenesisConfig;
	///     #[pallet::genesis_config]
	///     #[derive(frame_support::DefaultNoBound)]
	///     pub struct GenesisConfig<T: Config> {
	///         foo: Vec<T::AccountId>
	///     }
	///
	///     #[pallet::genesis_build]
	///     impl<T: Config> BuildGenesisConfig for GenesisConfig<T> {
	///         fn build(&self) {
	///             // use &self to access fields.
	///             let foo = &self.foo;
	///             todo!()
	///         }
	///     }
	/// }
	/// ```
	///
	/// ## Former Usage
	///
	/// Prior to <https://github.com/paritytech/substrate/pull/14306>, the following syntax was used.
	/// This is deprecated and will soon be removed.
	///
	/// ```
	/// #[frame_support::pallet]
	/// pub mod pallet {
	/// #     #[pallet::config]
	/// #     pub trait Config: frame_system::Config {}
	/// #     #[pallet::pallet]
	/// #     pub struct Pallet<T>(_);
	/// #     use frame_support::traits::GenesisBuild;
	///     #[pallet::genesis_config]
	///     #[derive(frame_support::DefaultNoBound)]
	///     pub struct GenesisConfig<T: Config> {
	/// 		foo: Vec<T::AccountId>
	/// 	}
	///
	///     #[pallet::genesis_build]
	///     impl<T: Config> GenesisBuild<T> for GenesisConfig<T> {
	///         fn build(&self) {
	///             todo!()
	///         }
	///     }
	/// }
	/// ```
	pub use frame_support_procedural::genesis_build;

	/// The `#[pallet::constant]` attribute can be used to add an associated type trait bounded
	/// by [`Get`](frame_support::pallet_prelude::Get) from [`pallet::config`](`macro@config`)
	/// into metadata.
	///
	/// ## Example
	///
	/// ```
	/// #[frame_support::pallet]
	/// mod pallet {
	///     use frame_support::pallet_prelude::*;
	///     # #[pallet::pallet]
	///     # pub struct Pallet<T>(_);
	///     #[pallet::config]
	///     pub trait Config: frame_system::Config {
	/// 		/// This is like a normal `Get` trait, but it will be added into metadata.
	/// 		#[pallet::constant]
	/// 		type Foo: Get<u32>;
	/// 	}
	/// }
	/// ```
	pub use frame_support_procedural::constant;

	/// Declares a type alias as a storage item. Storage items are pointers to data stored
	/// on-chain (the *blockchain state*), under a specific key. The exact key is dependent on
	/// the type of the storage.
	///
	/// > From the perspective of this pallet, the entire blockchain state is abstracted behind
	/// > a key-value api, namely [`sp_io::storage`].
	///
	/// ## Storage Types
	///
	/// The following storage types are supported by the `#[storage]` macro. For specific
	/// information about each storage type, refer to the documentation of the respective type.
	///
	/// * [`StorageValue`](crate::storage::types::StorageValue)
	/// * [`StorageMap`](crate::storage::types::StorageMap)
	/// * [`CountedStorageMap`](crate::storage::types::CountedStorageMap)
	/// * [`StorageDoubleMap`](crate::storage::types::StorageDoubleMap)
	/// * [`StorageNMap`](crate::storage::types::StorageNMap)
	/// * [`CountedStorageNMap`](crate::storage::types::CountedStorageNMap)
	///
	/// ## Storage Type Usage
	///
	/// The following details are relevant to all of the aforementioned storage types.
	/// Depending on the exact storage type, it may require the following generic parameters:
	///
	/// * [`Prefix`](#prefixes) - Used to give the storage item a unique key in the underlying
	///   storage.
	/// * `Key` - Type of the keys used to store the values,
	/// * `Value` - Type of the value being stored,
	/// * [`Hasher`](#hashers) - Used to ensure the keys of a map are uniformly distributed,
	/// * [`QueryKind`](#querykind) - Used to configure how to handle queries to the underlying
	///   storage,
	/// * `OnEmpty` - Used to handle missing values when querying the underlying storage,
	/// * `MaxValues` - _not currently used_.
	///
	/// Each `Key` type requires its own designated `Hasher` declaration, so that
	/// [`StorageDoubleMap`](frame_support::storage::types::StorageDoubleMap) needs two of
	/// each, and [`StorageNMap`](frame_support::storage::types::StorageNMap) needs `N` such
	/// pairs. Since [`StorageValue`](frame_support::storage::types::StorageValue) only stores
	/// a single element, no configuration of hashers is needed.
	///
	/// ### Syntax
	///
	/// Two general syntaxes are supported, as demonstrated below:
	///
	/// 1. Named type parameters, e.g., `type Foo<T> = StorageValue<Value = u32>`.
	/// 2. Positional type parameters, e.g., `type Foo<T> = StorageValue<_, u32>`.
	///
	/// In both instances, declaring the generic parameter `<T>` is mandatory. Optionally, it
	/// can also be explicitly declared as `<T: Config>`. In the compiled code, `T` will
	/// automatically include the trait bound `Config`.
	///
	/// Note that in positional syntax, the first generic type parameter must be `_`.
	///
	/// #### Example
	///
	/// ```
	/// #[frame_support::pallet]
	/// mod pallet {
	///     # use frame_support::pallet_prelude::*;
	///     # #[pallet::config]
	///     # pub trait Config: frame_system::Config {}
	///     # #[pallet::pallet]
	///     # pub struct Pallet<T>(_);
	///     /// Positional syntax, without bounding `T`.
	///     #[pallet::storage]
	///     pub type Foo<T> = StorageValue<_, u32>;
	///
	///     /// Positional syntax, with bounding `T`.
	///     #[pallet::storage]
	///     pub type Bar<T: Config> = StorageValue<_, u32>;
	///
	///     /// Named syntax.
	///     #[pallet::storage]
	///     pub type Baz<T> = StorageMap<Hasher = Blake2_128Concat, Key = u32, Value = u32>;
	/// }
	/// ```
	///
	/// ### QueryKind
	///
	/// Every storage type mentioned above has a generic type called
	/// [`QueryKind`](frame_support::storage::types::QueryKindTrait) that determines its
	/// "query" type. This refers to the kind of value returned when querying the storage, for
	/// instance, through a `::get()` method.
	///
	/// There are three types of queries:
	///
	/// 1. [`OptionQuery`](frame_support::storage::types::OptionQuery): The default query type.
	///    It returns `Some(V)` if the value is present, or `None` if it isn't, where `V` is
	///    the value type.
	/// 2. [`ValueQuery`](frame_support::storage::types::ValueQuery): Returns the value itself
	///    if present; otherwise, it returns `Default::default()`. This behavior can be
	///    adjusted with the `OnEmpty` generic parameter, which defaults to `OnEmpty =
	///    GetDefault`.
	/// 3. [`ResultQuery`](frame_support::storage::types::ResultQuery): Returns `Result<V, E>`,
	///    where `V` is the value type.
	///
	/// See [`QueryKind`](frame_support::storage::types::QueryKindTrait) for further examples.
	///
	/// ### Optimized Appending
	///
	/// All storage items — such as
	/// [`StorageValue`](frame_support::storage::types::StorageValue),
	/// [`StorageMap`](frame_support::storage::types::StorageMap), and their variants—offer an
	/// `::append()` method optimized for collections. Using this method avoids the
	/// inefficiency of decoding and re-encoding entire collections when adding items. For
	/// instance, consider the storage declaration `type MyVal<T> = StorageValue<_, Vec<u8>,
	/// ValueQuery>`. With `MyVal` storing a large list of bytes, `::append()` lets you
	/// directly add bytes to the end in storage without processing the full list. Depending on
	/// the storage type, additional key specifications may be needed.
	///
	/// #### Example
	#[doc = docify::embed!("src/lib.rs", example_storage_value_append)]
	/// Similarly, there also exists a `::try_append()` method, which can be used when handling
	/// types where an append operation might fail, such as a
	/// [`BoundedVec`](frame_support::BoundedVec).
	///
	/// #### Example
	#[doc = docify::embed!("src/lib.rs", example_storage_value_try_append)]
	/// ### Optimized Length Decoding
	///
	/// All storage items — such as
	/// [`StorageValue`](frame_support::storage::types::StorageValue),
	/// [`StorageMap`](frame_support::storage::types::StorageMap), and their counterparts —
	/// incorporate the `::decode_len()` method. This method allows for efficient retrieval of
	/// a collection's length without the necessity of decoding the entire dataset.
	/// #### Example
	#[doc = docify::embed!("src/lib.rs", example_storage_value_decode_len)]
	/// ### Hashers
	///
	/// For all storage types, except
	/// [`StorageValue`](frame_support::storage::types::StorageValue), a set of hashers needs
	/// to be specified. The choice of hashers is crucial, especially in production chains. The
	/// purpose of storage hashers in maps is to ensure the keys of a map are
	/// uniformly distributed. An unbalanced map/trie can lead to inefficient performance.
	///
	/// In general, hashers are categorized as either cryptographically secure or not. The
	/// former is slower than the latter. `Blake2` and `Twox` serve as examples of each,
	/// respectively.
	///
	/// As a rule of thumb:
	///
	/// 1. If the map keys are not controlled by end users, or are cryptographically secure by
	/// definition (e.g., `AccountId`), then the use of cryptographically secure hashers is NOT
	/// required.
	/// 2. If the map keys are controllable by the end users, cryptographically secure hashers
	/// should be used.
	///
	/// For more information, look at the types that implement
	/// [`frame_support::StorageHasher`](frame_support::StorageHasher).
	///
	/// Lastly, it's recommended for hashers with "concat" to have reversible hashes. Refer to
	/// the implementors section of
	/// [`hash::ReversibleStorageHasher`](frame_support::hash::ReversibleStorageHasher).
	///
	/// ### Prefixes
	///
	/// Internally, every storage type generates a "prefix". This prefix serves as the initial
	/// segment of the key utilized to store values in the on-chain state (i.e., the final key
	/// used in [`sp_io::storage`](sp_io::storage)). For all storage types, the following rule
	/// applies:
	///
	/// > The storage prefix begins with `twox128(pallet_prefix) ++ twox128(STORAGE_PREFIX)`,
	/// > where
	/// > `pallet_prefix` is the name assigned to the pallet instance in
	/// > [`frame_support::construct_runtime`](frame_support::construct_runtime), and
	/// > `STORAGE_PREFIX` is the name of the `type` aliased to a particular storage type, such
	/// > as
	/// > `Foo` in `type Foo<T> = StorageValue<..>`.
	///
	/// For [`StorageValue`](frame_support::storage::types::StorageValue), no additional key is
	/// required. For map types, the prefix is extended with one or more keys defined by the
	/// map.
	///
	/// #### Example
	#[doc = docify::embed!("src/lib.rs", example_storage_value_map_prefixes)]
	/// ## Related Macros
	///
	/// The following attribute macros can be used in conjunction with the `#[storage]` macro:
	///
	/// * [`macro@getter`]: Creates a custom getter function.
	/// * [`macro@storage_prefix`]: Overrides the default prefix of the storage item.
	/// * [`macro@unbounded`]: Declares the storage item as unbounded.
	///
	/// #### Example
	/// ```
	/// #[frame_support::pallet]
	/// mod pallet {
	///     # use frame_support::pallet_prelude::*;
	///     # #[pallet::config]
	///     # pub trait Config: frame_system::Config {}
	///     # #[pallet::pallet]
	///     # pub struct Pallet<T>(_);
	/// 	/// A kitchen-sink StorageValue, with all possible additional attributes.
	///     #[pallet::storage]
	/// 	#[pallet::getter(fn foo)]
	/// 	#[pallet::storage_prefix = "OtherFoo"]
	/// 	#[pallet::unbounded]
	///     pub type Foo<T> = StorageValue<_, u32, ValueQuery>;
	/// }
	/// ```
	pub use frame_support_procedural::storage;
}

#[deprecated(note = "Will be removed after July 2023; Use `sp_runtime::traits` directly instead.")]
pub mod error {
	#[doc(hidden)]
	pub use sp_runtime::traits::{BadOrigin, LookupError};
}

#[doc(inline)]
pub use frame_support_procedural::register_default_impl;

// Generate a macro that will enable/disable code based on `std` feature being active.
sp_core::generate_feature_enabled_macro!(std_enabled, feature = "std", $);

// Helper for implementing GenesisBuilder runtime API
pub mod genesis_builder_helper;

#[cfg(test)]
mod test {
	// use super::*;
	use crate::{
		hash::*,
		storage::types::{StorageMap, StorageValue, ValueQuery},
		traits::{ConstU32, StorageInstance},
		BoundedVec,
	};
	use sp_io::{hashing::twox_128, TestExternalities};

	struct Prefix;
	impl StorageInstance for Prefix {
		fn pallet_prefix() -> &'static str {
			"test"
		}
		const STORAGE_PREFIX: &'static str = "foo";
	}

	struct Prefix1;
	impl StorageInstance for Prefix1 {
		fn pallet_prefix() -> &'static str {
			"test"
		}
		const STORAGE_PREFIX: &'static str = "MyVal";
	}
	struct Prefix2;
	impl StorageInstance for Prefix2 {
		fn pallet_prefix() -> &'static str {
			"test"
		}
		const STORAGE_PREFIX: &'static str = "MyMap";
	}

	#[docify::export]
	#[test]
	pub fn example_storage_value_try_append() {
		type MyVal = StorageValue<Prefix, BoundedVec<u8, ConstU32<10>>, ValueQuery>;

		TestExternalities::default().execute_with(|| {
			MyVal::set(BoundedVec::try_from(vec![42, 43]).unwrap());
			assert_eq!(MyVal::get(), vec![42, 43]);
			// Try to append a single u32 to BoundedVec stored in `MyVal`
			assert_ok!(MyVal::try_append(40));
			assert_eq!(MyVal::get(), vec![42, 43, 40]);
		});
	}

	#[docify::export]
	#[test]
	pub fn example_storage_value_append() {
		type MyVal = StorageValue<Prefix, Vec<u8>, ValueQuery>;

		TestExternalities::default().execute_with(|| {
			MyVal::set(vec![42, 43]);
			assert_eq!(MyVal::get(), vec![42, 43]);
			// Append a single u32 to Vec stored in `MyVal`
			MyVal::append(40);
			assert_eq!(MyVal::get(), vec![42, 43, 40]);
		});
	}

	#[docify::export]
	#[test]
	pub fn example_storage_value_decode_len() {
		type MyVal = StorageValue<Prefix, BoundedVec<u8, ConstU32<10>>, ValueQuery>;

		TestExternalities::default().execute_with(|| {
			MyVal::set(BoundedVec::try_from(vec![42, 43]).unwrap());
			assert_eq!(MyVal::decode_len().unwrap(), 2);
		});
	}

	#[docify::export]
	#[test]
	pub fn example_storage_value_map_prefixes() {
		type MyVal = StorageValue<Prefix1, u32, ValueQuery>;
		type MyMap = StorageMap<Prefix2, Blake2_128Concat, u16, u32, ValueQuery>;
		TestExternalities::default().execute_with(|| {
			// This example assumes `pallet_prefix` to be "test"
			// Get storage key for `MyVal` StorageValue
			assert_eq!(
				MyVal::hashed_key().to_vec(),
				[twox_128(b"test"), twox_128(b"MyVal")].concat()
			);
			// Get storage key for `MyMap` StorageMap and `key` = 1
			let mut k: Vec<u8> = vec![];
			k.extend(&twox_128(b"test"));
			k.extend(&twox_128(b"MyMap"));
			k.extend(&1u16.blake2_128_concat());
			assert_eq!(MyMap::hashed_key_for(1).to_vec(), k);
		});
	}
}<|MERGE_RESOLUTION|>--- conflicted
+++ resolved
@@ -2234,22 +2234,23 @@
 		type_value, unbounded, validate_unsigned, weight, whitelist_storage,
 	};
 
-	/// Allows a pallet to declare a set of functions as a *dispatchable extrinsic*. In slightly
-	/// simplified terms, this macro declares the set of "transactions" of a pallet.
+	/// Allows a pallet to declare a set of functions as a *dispatchable extrinsic*. In
+	/// slightly simplified terms, this macro declares the set of "transactions" of a pallet.
 	///
 	/// > The exact definition of **extrinsic** can be found in
 	/// > [`sp_runtime::generic::UncheckedExtrinsic`].
 	///
 	/// A **dispatchable** is a common term in FRAME, referring to process of constructing a
-	/// function, and dispatching it with the correct inputs. This is commonly used with extrinsics,
-	/// for example "an extrinsic has been dispatched". See [`sp_runtime::traits::Dispatchable`] and
-	/// [`crate::traits::UnfilteredDispatchable`].
+	/// function, and dispatching it with the correct inputs. This is commonly used with
+	/// extrinsics, for example "an extrinsic has been dispatched". See
+	/// [`sp_runtime::traits::Dispatchable`] and [`crate::traits::UnfilteredDispatchable`].
 	///
 	/// ## Call Enum
 	///
-	/// The macro is called `call` (rather than `#[pallet::extrinsics]`) because of the generation
-	/// of a `enum Call`. This enum contains only the encoding of the function arguments of the
-	/// dispatchable, alongside the information needed to route it to the correct function.
+	/// The macro is called `call` (rather than `#[pallet::extrinsics]`) because of the
+	/// generation of a `enum Call`. This enum contains only the encoding of the function
+	/// arguments of the dispatchable, alongside the information needed to route it to the
+	/// correct function.
 	///
 	/// ```
 	/// #[frame_support::pallet(dev_mode)]
@@ -2318,30 +2319,23 @@
 	///
 	/// Further properties of dispatchable functions are as follows:
 	///
-	/// - Unless if annotated by `dev_mode`, it must contain [`weight`] to denote the pre-dispatch
-	///   weight consumed.
+	/// - Unless if annotated by `dev_mode`, it must contain [`weight`] to denote the
+	///   pre-dispatch weight consumed.
 	/// - The dispatchable must declare its index via [`call_index`], which can override the
 	///   position of a function in `enum Call`.
 	/// - The first argument is always an `OriginFor` (or `T::RuntimeOrigin`).
 	/// - The return type is always [`crate::dispatch::DispatchResult`] (or
 	///   [`crate::dispatch::DispatchResultWithPostInfo`]).
 	///
-<<<<<<< HEAD
-	/// **WARNING**: modifying dispatchables, changing their order (ie. using [`call_index`]),
-	/// removing some, etc., must be done with care. This will change the encoding of the `enum
-	/// Call`, and the call can be stored on-chain (e.g. in `pallet-scheduler`). Thus, migration
-	/// might be needed. This is why the use of `call_index` is mandatory by default in FRAME.
-=======
 	/// **WARNING**: modifying dispatchables, changing their order (i.e. using [`call_index`]),
 	/// removing some, etc., must be done with care. This will change the encoding of the , and
 	/// the call can be stored on-chain (e.g. in `pallet-scheduler`). Thus, migration might be
 	/// needed. This is why the use of `call_index` is mandatory by default in FRAME.
->>>>>>> d08ab245
 	///
 	/// ## Default Behavior
 	///
-	/// If no `#[pallet::call]` exists, then a default implementation corresponding to the following
-	/// code is automatically generated:
+	/// If no `#[pallet::call]` exists, then a default implementation corresponding to the
+	/// following code is automatically generated:
 	///
 	/// ```ignore
 	/// #[pallet::call]
