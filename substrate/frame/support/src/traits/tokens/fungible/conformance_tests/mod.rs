<<<<<<< HEAD
pub mod regular;
=======
// This file is part of Substrate.

// Copyright (C) Parity Technologies (UK) Ltd.
// SPDX-License-Identifier: Apache-2.0

// Licensed under the Apache License, Version 2.0 (the "License");
// you may not use this file except in compliance with the License.
// You may obtain a copy of the License at
//
// 	http://www.apache.org/licenses/LICENSE-2.0
//
// Unless required by applicable law or agreed to in writing, software
// distributed under the License is distributed on an "AS IS" BASIS,
// WITHOUT WARRANTIES OR CONDITIONS OF ANY KIND, either express or implied.
// See the License for the specific language governing permissions and
// limitations under the License.

pub mod inspect_mutate;
>>>>>>> 91c4360c
<|MERGE_RESOLUTION|>--- conflicted
+++ resolved
@@ -1,6 +1,3 @@
-<<<<<<< HEAD
-pub mod regular;
-=======
 // This file is part of Substrate.
 
 // Copyright (C) Parity Technologies (UK) Ltd.
@@ -19,4 +16,4 @@
 // limitations under the License.
 
 pub mod inspect_mutate;
->>>>>>> 91c4360c
+pub mod regular;