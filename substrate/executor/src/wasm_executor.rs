--- conflicted
+++ resolved
@@ -171,11 +171,7 @@
 		let r = this.ext.storage_root();
 		this.memory.set(result, &r[..]).map_err(|_| DummyUserError)?;
 	},
-<<<<<<< HEAD
-	ext_enumerated_trie_root(values_data: *const u8, _values_len: u32, lens_data: *const u32, lens_len: u32, result: *mut u8) => {
-=======
 	ext_enumerated_trie_root(values_data: *const u8, lens_data: *const u32, lens_len: u32, result: *mut u8) => {
->>>>>>> a9b07ef6
 		let values = (0..lens_len)
 			.map(|i| this.memory.read_primitive(lens_data + i * 4))
 			.collect::<::std::result::Result<Vec<u32>, DummyUserError>>()?
@@ -294,21 +290,38 @@
 
 	use super::*;
 	use rustc_hex::FromHex;
-	use primitives::{blake2_256, twox_128};
-<<<<<<< HEAD
-	use runtime_std;
+	use primitives::{AccountId, blake2_256, twox_128};
+	use primitives::block::Header;
+	use primitives::transaction::{Transaction, UncheckedTransaction};
 	use codec::KeyedVec;
 	use state_machine::TestExternalities;
-	use native_runtime::support::{one, two, StaticHexInto};
-=======
-	use runtime_std::{self, TestExternalities};
+	use runtime_std;
 	use native_runtime::support::{one, two};
-	use native_runtime::primitives::{UncheckedTransaction, AccountID, Header};
-	use native_runtime::codec::{Joiner, KeyedVec};
->>>>>>> a9b07ef6
 	use native_runtime::runtime::staking::balance;
-
-	fn tx() -> Vec<u8> { "2f8c6129d816cf51c374bc7f08c3e63ed156cf78aefb4a6550d97b87997977ee000000000000000002d75a980182b10ab7d54bfed3c964073a0ee172f3daa62325af021a68f707511a4500000000000000b543b41e4b7a0270eddf57ed6c435df04bb63f71c79f6ae2530ab26c734bb4e8cd57b1c190c41d5791bcdea66a16c7339b1e883e5d0538ea2d9acea800d60a00".convert() }
+	use ed25519::Pair;
+
+	fn secret_for(who: &AccountId) -> Option<Pair> {
+		match who {
+			x if *x == one() => Some(Pair::from_seed(b"12345678901234567890123456789012")),
+			x if *x == two() => Some("9d61b19deffd5a60ba844af492ec2cc44449c5697b326919703bac031cae7f60".into()),
+			_ => None,
+		}
+	}
+
+	fn tx() -> UncheckedTransaction {
+		use native_runtime::codec::Slicable;
+
+		let transaction = Transaction {
+			signed: one(),
+			nonce: 0,
+			function: Function::StakingTransfer(two(), 69),
+		};
+		let signature = secret_for(&transaction.signed).unwrap()
+			.sign(&transaction.to_vec())
+			.inner();
+
+		UncheckedTransaction { transaction, signature }
+	}
 
 	#[test]
 	fn returning_should_work() {
@@ -416,34 +429,6 @@
 		);
 	}
 
-<<<<<<< HEAD
-=======
-	use primitives::ed25519::Pair;
-	fn secret_for(who: &AccountID) -> Option<Pair> {
-		match who {
-			x if *x == one() => Some(Pair::from_seed(b"12345678901234567890123456789012")),
-			x if *x == two() => Some("9d61b19deffd5a60ba844af492ec2cc44449c5697b326919703bac031cae7f60".into()),
-			_ => None,
-		}
-	}
-
-	fn tx() -> UncheckedTransaction {
-		use native_runtime::codec::{Joiner, Slicable};
-		use native_runtime::support::{one, two};
-		use native_runtime::primitives::*;
-		let transaction = Transaction {
-			signed: one(),
-			nonce: 0,
-			function: Function::StakingTransfer,
-			input_data: two().to_vec().join(&69u64),
-		};
-		let signature = secret_for(&transaction.signed).unwrap()
-			.sign(&transaction.to_vec())
-			.inner();
-		UncheckedTransaction { transaction, signature }
-	}
-
->>>>>>> a9b07ef6
 	#[test]
 	fn panic_execution_gives_error() {
 		let one = one();
