--- conflicted
+++ resolved
@@ -8,13 +8,8 @@
         - ^\.gitlab/.*
         - ^\.config/nextest.toml
         - ^\.cargo/.*
-<<<<<<< HEAD
-      exclude:
-        - ^./gitlab/pipeline/zombienet.*
-=======
       exclude: 
         - ^\.gitlab/pipeline/zombienet.*
->>>>>>> ffc64fd2
     minApprovals: 2
     type: basic
     teams:
