// Copyright (C) Parity Technologies (UK) Ltd.
// This file is part of Polkadot.

// Polkadot is free software: you can redistribute it and/or modify
// it under the terms of the GNU General Public License as published by
// the Free Software Foundation, either version 3 of the License, or
// (at your option) any later version.

// Polkadot is distributed in the hope that it will be useful,
// but WITHOUT ANY WARRANTY; without even the implied warranty of
// MERCHANTABILITY or FITNESS FOR A PARTICULAR PURPOSE.  See the
// GNU General Public License for more details.

// You should have received a copy of the GNU General Public License
// along with Polkadot.  If not, see <http://www.gnu.org/licenses/>.

#![cfg_attr(not(feature = "std"), no_std)]

use frame_support::{
	dispatch::GetDispatchInfo,
	ensure,
	traits::{Contains, ContainsPair, Defensive, Get, PalletsInfoAccess},
};
use parity_scale_codec::{Decode, Encode};
use sp_core::defer;
use sp_io::hashing::blake2_128;
use sp_std::{marker::PhantomData, prelude::*};
use sp_weights::Weight;
use xcm::latest::prelude::*;

pub mod traits;
use traits::{
	validate_export, AssetExchange, AssetLock, CallDispatcher, ClaimAssets, ConvertOrigin,
	DropAssets, Enact, ExportXcm, FeeManager, FeeReason, OnResponse, ProcessTransaction,
	Properties, ShouldExecute, TransactAsset, VersionChangeNotifier, WeightBounds, WeightTrader,
};

mod assets;
pub use assets::Assets;
mod config;
pub use config::Config;

/// A struct to specify how fees are being paid.
#[derive(Copy, Clone, Debug, PartialEq, Eq)]
pub struct FeesMode {
	/// If true, then the fee assets are taken directly from the origin's on-chain account,
	/// otherwise the fee assets are taken from the holding register.
	///
	/// Defaults to false.
	pub jit_withdraw: bool,
}

const RECURSION_LIMIT: u8 = 10;

environmental::environmental!(recursion_count: u8);

/// The XCM executor.
pub struct XcmExecutor<Config: config::Config> {
	holding: Assets,
	holding_limit: usize,
	context: XcmContext,
	original_origin: MultiLocation,
	trader: Config::Trader,
	/// The most recent error result and instruction index into the fragment in which it occurred,
	/// if any.
	error: Option<(u32, XcmError)>,
	/// The surplus weight, defined as the amount by which `max_weight` is
	/// an over-estimate of the actual weight consumed. We do it this way to avoid needing the
	/// execution engine to keep track of all instructions' weights (it only needs to care about
	/// the weight of dynamically determined instructions such as `Transact`).
	total_surplus: Weight,
	total_refunded: Weight,
	error_handler: Xcm<Config::RuntimeCall>,
	error_handler_weight: Weight,
	appendix: Xcm<Config::RuntimeCall>,
	appendix_weight: Weight,
	transact_status: MaybeErrorCode,
	fees_mode: FeesMode,
	_config: PhantomData<Config>,
}

#[cfg(feature = "runtime-benchmarks")]
impl<Config: config::Config> XcmExecutor<Config> {
	pub fn holding(&self) -> &Assets {
		&self.holding
	}
	pub fn set_holding(&mut self, v: Assets) {
		self.holding = v
	}
	pub fn holding_limit(&self) -> &usize {
		&self.holding_limit
	}
	pub fn set_holding_limit(&mut self, v: usize) {
		self.holding_limit = v
	}
	pub fn origin(&self) -> &Option<MultiLocation> {
		&self.context.origin
	}
	pub fn set_origin(&mut self, v: Option<MultiLocation>) {
		self.context.origin = v
	}
	pub fn original_origin(&self) -> &MultiLocation {
		&self.original_origin
	}
	pub fn set_original_origin(&mut self, v: MultiLocation) {
		self.original_origin = v
	}
	pub fn trader(&self) -> &Config::Trader {
		&self.trader
	}
	pub fn set_trader(&mut self, v: Config::Trader) {
		self.trader = v
	}
	pub fn error(&self) -> &Option<(u32, XcmError)> {
		&self.error
	}
	pub fn set_error(&mut self, v: Option<(u32, XcmError)>) {
		self.error = v
	}
	pub fn total_surplus(&self) -> &Weight {
		&self.total_surplus
	}
	pub fn set_total_surplus(&mut self, v: Weight) {
		self.total_surplus = v
	}
	pub fn total_refunded(&self) -> &Weight {
		&self.total_refunded
	}
	pub fn set_total_refunded(&mut self, v: Weight) {
		self.total_refunded = v
	}
	pub fn error_handler(&self) -> &Xcm<Config::RuntimeCall> {
		&self.error_handler
	}
	pub fn set_error_handler(&mut self, v: Xcm<Config::RuntimeCall>) {
		self.error_handler = v
	}
	pub fn error_handler_weight(&self) -> &Weight {
		&self.error_handler_weight
	}
	pub fn set_error_handler_weight(&mut self, v: Weight) {
		self.error_handler_weight = v
	}
	pub fn appendix(&self) -> &Xcm<Config::RuntimeCall> {
		&self.appendix
	}
	pub fn set_appendix(&mut self, v: Xcm<Config::RuntimeCall>) {
		self.appendix = v
	}
	pub fn appendix_weight(&self) -> &Weight {
		&self.appendix_weight
	}
	pub fn set_appendix_weight(&mut self, v: Weight) {
		self.appendix_weight = v
	}
	pub fn transact_status(&self) -> &MaybeErrorCode {
		&self.transact_status
	}
	pub fn set_transact_status(&mut self, v: MaybeErrorCode) {
		self.transact_status = v
	}
	pub fn fees_mode(&self) -> &FeesMode {
		&self.fees_mode
	}
	pub fn set_fees_mode(&mut self, v: FeesMode) {
		self.fees_mode = v
	}
	pub fn topic(&self) -> &Option<[u8; 32]> {
		&self.context.topic
	}
	pub fn set_topic(&mut self, v: Option<[u8; 32]>) {
		self.context.topic = v;
	}
}

pub struct WeighedMessage<Call>(Weight, Xcm<Call>);
impl<C> PreparedMessage for WeighedMessage<C> {
	fn weight_of(&self) -> Weight {
		self.0
	}
}

impl<Config: config::Config> ExecuteXcm<Config::RuntimeCall> for XcmExecutor<Config> {
	type Prepared = WeighedMessage<Config::RuntimeCall>;
	fn prepare(
		mut message: Xcm<Config::RuntimeCall>,
	) -> Result<Self::Prepared, Xcm<Config::RuntimeCall>> {
		match Config::Weigher::weight(&mut message) {
			Ok(weight) => Ok(WeighedMessage(weight, message)),
			Err(_) => Err(message),
		}
	}
	fn execute(
		origin: impl Into<MultiLocation>,
		WeighedMessage(xcm_weight, mut message): WeighedMessage<Config::RuntimeCall>,
		id: &mut XcmHash,
		weight_credit: Weight,
	) -> Outcome {
		let origin = origin.into();
		log::trace!(
			target: "xcm::execute_xcm_in_credit",
			"origin: {:?}, message: {:?}, weight_credit: {:?}",
			origin,
			message,
			weight_credit,
		);
		let mut properties = Properties { weight_credit, message_id: None };
		if let Err(e) = Config::Barrier::should_execute(
			&origin,
			message.inner_mut(),
			xcm_weight,
			&mut properties,
		) {
			log::trace!(
				target: "xcm::execute_xcm_in_credit",
				"Barrier blocked execution! Error: {:?}. (origin: {:?}, message: {:?}, properties: {:?})",
				e,
				origin,
				message,
				properties,
			);
			return Outcome::Error(XcmError::Barrier)
		}

		*id = properties.message_id.unwrap_or(*id);

		let mut vm = Self::new(origin, *id);

		while !message.0.is_empty() {
			let result = vm.process(message);
			log::trace!(target: "xcm::execute_xcm_in_credit", "result: {:?}", result);
			message = if let Err(error) = result {
				vm.total_surplus.saturating_accrue(error.weight);
				vm.error = Some((error.index, error.xcm_error));
				vm.take_error_handler().or_else(|| vm.take_appendix())
			} else {
				vm.drop_error_handler();
				vm.take_appendix()
			}
		}

		vm.post_process(xcm_weight)
	}

	fn charge_fees(origin: impl Into<MultiLocation>, fees: MultiAssets) -> XcmResult {
		let origin = origin.into();
		if !Config::FeeManager::is_waived(Some(&origin), FeeReason::ChargeFees) {
			for asset in fees.inner() {
				Config::AssetTransactor::withdraw_asset(&asset, &origin, None)?;
			}
			Config::FeeManager::handle_fee(fees, None);
		}
		Ok(())
	}
}

#[derive(Debug)]
pub struct ExecutorError {
	pub index: u32,
	pub xcm_error: XcmError,
	pub weight: Weight,
}

#[cfg(feature = "runtime-benchmarks")]
impl From<ExecutorError> for frame_benchmarking::BenchmarkError {
	fn from(error: ExecutorError) -> Self {
		log::error!(
			"XCM ERROR >> Index: {:?}, Error: {:?}, Weight: {:?}",
			error.index,
			error.xcm_error,
			error.weight
		);
		Self::Stop("xcm executor error: see error logs")
	}
}

impl<Config: config::Config> XcmExecutor<Config> {
	pub fn new(origin: impl Into<MultiLocation>, message_id: XcmHash) -> Self {
		let origin = origin.into();
		Self {
			holding: Assets::new(),
			holding_limit: Config::MaxAssetsIntoHolding::get() as usize,
			context: XcmContext { origin: Some(origin), message_id, topic: None },
			original_origin: origin,
			trader: Config::Trader::new(),
			error: None,
			total_surplus: Weight::zero(),
			total_refunded: Weight::zero(),
			error_handler: Xcm(vec![]),
			error_handler_weight: Weight::zero(),
			appendix: Xcm(vec![]),
			appendix_weight: Weight::zero(),
			transact_status: Default::default(),
			fees_mode: FeesMode { jit_withdraw: false },
			_config: PhantomData,
		}
	}

	#[cfg(feature = "runtime-benchmarks")]
	pub fn bench_process(&mut self, xcm: Xcm<Config::RuntimeCall>) -> Result<(), ExecutorError> {
		self.process(xcm)
	}

	fn process(&mut self, xcm: Xcm<Config::RuntimeCall>) -> Result<(), ExecutorError> {
		log::trace!(
			target: "xcm::process",
			"origin: {:?}, total_surplus/refunded: {:?}/{:?}, error_handler_weight: {:?}",
			self.origin_ref(),
			self.total_surplus,
			self.total_refunded,
			self.error_handler_weight,
		);
		let mut result = Ok(());
		for (i, instr) in xcm.0.into_iter().enumerate() {
			match &mut result {
				r @ Ok(()) => {
					// Initialize the recursion count only the first time we hit this code in our
					// potential recursive execution.
					let inst_res = recursion_count::using_once(&mut 1, || {
						recursion_count::with(|count| {
							if *count > RECURSION_LIMIT {
								return Err(XcmError::ExceedsStackLimit)
							}
							*count = count.saturating_add(1);
							Ok(())
						})
						// This should always return `Some`, but let's play it safe.
						.unwrap_or(Ok(()))?;

						// Ensure that we always decrement the counter whenever we finish processing
						// the instruction.
						defer! {
							recursion_count::with(|count| {
								*count = count.saturating_sub(1);
							});
						}

						self.process_instruction(instr)
					});
					if let Err(e) = inst_res {
						log::trace!(target: "xcm::execute", "!!! ERROR: {:?}", e);
						*r = Err(ExecutorError {
							index: i as u32,
							xcm_error: e,
							weight: Weight::zero(),
						});
					}
				},
				Err(ref mut error) =>
					if let Ok(x) = Config::Weigher::instr_weight(&instr) {
						error.weight.saturating_accrue(x)
					},
			}
		}
		result
	}

	/// Execute any final operations after having executed the XCM message.
	/// This includes refunding surplus weight, trapping extra holding funds, and returning any
	/// errors during execution.
	pub fn post_process(mut self, xcm_weight: Weight) -> Outcome {
		// We silently drop any error from our attempt to refund the surplus as it's a charitable
		// thing so best-effort is all we will do.
		let _ = self.refund_surplus();
		drop(self.trader);

		let mut weight_used = xcm_weight.saturating_sub(self.total_surplus);

		if !self.holding.is_empty() {
			log::trace!(
				target: "xcm::execute_xcm_in_credit",
				"Trapping assets in holding register: {:?}, context: {:?} (original_origin: {:?})",
				self.holding, self.context, self.original_origin,
			);
			let effective_origin = self.context.origin.as_ref().unwrap_or(&self.original_origin);
			let trap_weight =
				Config::AssetTrap::drop_assets(effective_origin, self.holding, &self.context);
			weight_used.saturating_accrue(trap_weight);
		};

		match self.error {
			None => Outcome::Complete(weight_used),
			// TODO: #2841 #REALWEIGHT We should deduct the cost of any instructions following
			// the error which didn't end up being executed.
			Some((_i, e)) => {
				log::trace!(target: "xcm::execute_xcm_in_credit", "Execution errored at {:?}: {:?} (original_origin: {:?})", _i, e, self.original_origin);
				Outcome::Incomplete(weight_used, e)
			},
		}
	}

	fn origin_ref(&self) -> Option<&MultiLocation> {
		self.context.origin.as_ref()
	}

	fn cloned_origin(&self) -> Option<MultiLocation> {
		self.context.origin
	}

	/// Send an XCM, charging fees from Holding as needed.
	fn send(
		&mut self,
		dest: MultiLocation,
		msg: Xcm<()>,
		reason: FeeReason,
	) -> Result<XcmHash, XcmError> {
		let (ticket, fee) = validate_send::<Config::XcmSender>(dest, msg)?;
		self.take_fee(fee, reason)?;
		Config::XcmSender::deliver(ticket).map_err(Into::into)
	}

	/// Remove the registered error handler and return it. Do not refund its weight.
	fn take_error_handler(&mut self) -> Xcm<Config::RuntimeCall> {
		let mut r = Xcm::<Config::RuntimeCall>(vec![]);
		sp_std::mem::swap(&mut self.error_handler, &mut r);
		self.error_handler_weight = Weight::zero();
		r
	}

	/// Drop the registered error handler and refund its weight.
	fn drop_error_handler(&mut self) {
		self.error_handler = Xcm::<Config::RuntimeCall>(vec![]);
		self.total_surplus.saturating_accrue(self.error_handler_weight);
		self.error_handler_weight = Weight::zero();
	}

	/// Remove the registered appendix and return it.
	fn take_appendix(&mut self) -> Xcm<Config::RuntimeCall> {
		let mut r = Xcm::<Config::RuntimeCall>(vec![]);
		sp_std::mem::swap(&mut self.appendix, &mut r);
		self.appendix_weight = Weight::zero();
		r
	}

	fn ensure_can_subsume_assets(&self, assets_length: usize) -> Result<(), XcmError> {
        // worst-case, holding.len becomes 2 * holding_limit.
        // this guarantees that if holding.len() == holding_limit and you have more than
		// `holding_limit` items (which has a best case outcome of holding.len() == holding_limit),
		// then the operation is guaranteed to succeed.
        let worst_case_holding_len = self.holding.len() + assets_length;
        ensure!(worst_case_holding_len <= self.holding_limit * 2, XcmError::HoldingWouldOverflow);
        Ok(())
	}

	/// Refund any unused weight.
	fn refund_surplus(&mut self) -> Result<(), XcmError> {
		let current_surplus = self.total_surplus.saturating_sub(self.total_refunded);
		if current_surplus.any_gt(Weight::zero()) {
			self.total_refunded.saturating_accrue(current_surplus);
			if let Some(w) = self.trader.refund_weight(current_surplus, &self.context) {
				self.ensure_can_subsume_assets(1)?;
				self.holding.subsume_assets(w.into());
			}
		}
		Ok(())
	}

	/// Process a single XCM instruction, mutating the state of the XCM virtual machine.
	fn process_instruction(
		&mut self,
		instr: Instruction<Config::RuntimeCall>,
	) -> Result<(), XcmError> {
		log::trace!(
			target: "xcm::process_instruction",
			"=== {:?}",
			instr
		);
		match instr {
			WithdrawAsset(assets) => {
				let origin = *self.origin_ref().ok_or(XcmError::BadOrigin)?;
				self.ensure_can_subsume_assets(assets.len())?;
				Config::TransactionalProcessor::process(|| {
					// Take `assets` from the origin account (on-chain)...
					for asset in assets.inner() {
						Config::AssetTransactor::withdraw_asset(
							asset,
							&origin,
							Some(&self.context),
						)?;
					}
					Ok(())
				}).and_then(|_| {
					// ...and place into holding.
					self.holding.subsume_assets(assets.into());
					Ok(())
				})
			},
			ReserveAssetDeposited(assets) => {
				// check whether we trust origin to be our reserve location for this asset.
				let origin = *self.origin_ref().ok_or(XcmError::BadOrigin)?;
				self.ensure_can_subsume_assets(assets.len())?;
				for asset in assets.inner() {
					// Must ensure that we recognise the asset as being managed by the origin.
					ensure!(
						Config::IsReserve::contains(asset, &origin),
						XcmError::UntrustedReserveLocation
					);
				}
				self.holding.subsume_assets(assets.into());
				Ok(())
			},
			TransferAsset { assets, beneficiary } => {
				Config::TransactionalProcessor::process(|| {
					// Take `assets` from the origin account (on-chain) and place into dest account.
					let origin = self.origin_ref().ok_or(XcmError::BadOrigin)?;
					for asset in assets.inner() {
						Config::AssetTransactor::transfer_asset(
							&asset,
							origin,
							&beneficiary,
							&self.context,
						)?;
					}
					Ok(())
				})
			},
			TransferReserveAsset { mut assets, dest, xcm } => {
				Config::TransactionalProcessor::process(|| {
					let origin = self.origin_ref().ok_or(XcmError::BadOrigin)?;
					// Take `assets` from the origin account (on-chain) and place into dest account.
					for asset in assets.inner() {
						Config::AssetTransactor::transfer_asset(
							asset,
							origin,
							&dest,
							&self.context,
						)?;
					}
					let reanchor_context = Config::UniversalLocation::get();
					assets
						.reanchor(&dest, reanchor_context)
						.map_err(|()| XcmError::LocationFull)?;
					let mut message = vec![ReserveAssetDeposited(assets), ClearOrigin];
					message.extend(xcm.0.into_iter());
					self.send(dest, Xcm(message), FeeReason::TransferReserveAsset)?;
					Ok(())
				})
			},
			ReceiveTeleportedAsset(assets) => {
				let origin = *self.origin_ref().ok_or(XcmError::BadOrigin)?;
				self.ensure_can_subsume_assets(assets.len())?;
				Config::TransactionalProcessor::process(|| {
					// check whether we trust origin to teleport this asset to us via config trait.
					for asset in assets.inner() {
						// We only trust the origin to send us assets that they identify as their
						// sovereign assets.
						ensure!(
							Config::IsTeleporter::contains(asset, &origin),
							XcmError::UntrustedTeleportLocation
						);
						// We should check that the asset can actually be teleported in (for this to
						// be in error, there would need to be an accounting violation by one of the
						// trusted chains, so it's unlikely, but we don't want to punish a possibly
						// innocent chain/user).
						Config::AssetTransactor::can_check_in(&origin, asset, &self.context)?;
						Config::AssetTransactor::check_in(&origin, asset, &self.context);
					}
					Ok(())
				}).and_then(|_| {
					self.holding.subsume_assets(assets.into());
					Ok(())
				})
			},
			Transact { origin_kind, require_weight_at_most, mut call } => {
				// We assume that the Relay-chain is allowed to use transact on this parachain.
				let origin = *self.origin_ref().ok_or(XcmError::BadOrigin)?;

				// TODO: #2841 #TRANSACTFILTER allow the trait to issue filters for the relay-chain
				let message_call = call.take_decoded().map_err(|_| XcmError::FailedToDecode)?;
				ensure!(Config::SafeCallFilter::contains(&message_call), XcmError::NoPermission);
				let dispatch_origin = Config::OriginConverter::convert_origin(origin, origin_kind)
					.map_err(|_| XcmError::BadOrigin)?;
				let weight = message_call.get_dispatch_info().weight;
				ensure!(weight.all_lte(require_weight_at_most), XcmError::MaxWeightInvalid);
				let maybe_actual_weight =
					match Config::CallDispatcher::dispatch(message_call, dispatch_origin) {
						Ok(post_info) => {
							self.transact_status = MaybeErrorCode::Success;
							post_info.actual_weight
						},
						Err(error_and_info) => {
							self.transact_status = error_and_info.error.encode().into();
							error_and_info.post_info.actual_weight
						},
					};
				let actual_weight = maybe_actual_weight.unwrap_or(weight);
				let surplus = weight.saturating_sub(actual_weight);
				// We assume that the `Config::Weigher` will counts the `require_weight_at_most`
				// for the estimate of how much weight this instruction will take. Now that we know
				// that it's less, we credit it.
				//
				// We make the adjustment for the total surplus, which is used eventually
				// reported back to the caller and this ensures that they account for the total
				// weight consumed correctly (potentially allowing them to do more operations in a
				// block than they otherwise would).
				self.total_surplus.saturating_accrue(surplus);
				Ok(())
			},
			QueryResponse { query_id, response, max_weight, querier } => {
				let origin = self.origin_ref().ok_or(XcmError::BadOrigin)?;
				Config::ResponseHandler::on_response(
					origin,
					query_id,
					querier.as_ref(),
					response,
					max_weight,
					&self.context,
				);
				Ok(())
			},
			DescendOrigin(who) => self
				.context
				.origin
				.as_mut()
				.ok_or(XcmError::BadOrigin)?
				.append_with(who)
				.map_err(|_| XcmError::LocationFull),
			ClearOrigin => {
				self.context.origin = None;
				Ok(())
			},
			ReportError(response_info) => {
				// Report the given result by sending a QueryResponse XCM to a previously given
				// outcome destination if one was registered.
				self.respond(
					self.cloned_origin(),
					Response::ExecutionResult(self.error),
					response_info,
					FeeReason::Report,
				)?;
				Ok(())
			},
			DepositAsset { assets, beneficiary } => {
<<<<<<< HEAD
				let old_holding = self.holding.clone();
				let result = Config::TransactionalProcessor::process(|| {
					let deposited = self.holding.saturating_take(assets);
					for asset in deposited.into_assets_iter() {
						Config::AssetTransactor::deposit_asset(
							&asset,
							&beneficiary,
							&self.context,
						)?;
					}
					Ok(())
				});
				if Config::TransactionalProcessor::IS_TRANSACTIONAL && result.is_err() {
					self.holding = old_holding;
=======
				let deposited = self.holding.saturating_take(assets);
				for asset in deposited.into_assets_iter() {
					Config::AssetTransactor::deposit_asset(
						&asset,
						&beneficiary,
						Some(&self.context),
					)?;
>>>>>>> f6560c2b
				}
				result
			},
			DepositReserveAsset { assets, dest, xcm } => {
<<<<<<< HEAD
				let old_holding = self.holding.clone();
				let result = Config::TransactionalProcessor::process(|| {
					let deposited = self.holding.saturating_take(assets);
					for asset in deposited.assets_iter() {
						Config::AssetTransactor::deposit_asset(&asset, &dest, &self.context)?;
					}
					// Note that we pass `None` as `maybe_failed_bin` and drop any assets which
					// cannot be reanchored  because we have already called `deposit_asset` on all
					// assets.
					let assets = Self::reanchored(deposited, &dest, None);
					let mut message = vec![ReserveAssetDeposited(assets), ClearOrigin];
					message.extend(xcm.0.into_iter());
					self.send(dest, Xcm(message), FeeReason::DepositReserveAsset)?;
					Ok(())
				});
				if Config::TransactionalProcessor::IS_TRANSACTIONAL && result.is_err() {
					self.holding = old_holding;
=======
				let deposited = self.holding.saturating_take(assets);
				for asset in deposited.assets_iter() {
					Config::AssetTransactor::deposit_asset(&asset, &dest, Some(&self.context))?;
>>>>>>> f6560c2b
				}
				result
			},
			InitiateReserveWithdraw { assets, reserve, xcm } => {
				let old_holding = self.holding.clone();
				let result = Config::TransactionalProcessor::process(|| {
					// Note that here we are able to place any assets which could not be reanchored
					// back into Holding.
					let assets = Self::reanchored(
						self.holding.saturating_take(assets),
						&reserve,
						Some(&mut self.holding),
					);
					let mut message = vec![WithdrawAsset(assets), ClearOrigin];
					message.extend(xcm.0.into_iter());
					self.send(reserve, Xcm(message), FeeReason::InitiateReserveWithdraw)?;
					Ok(())
				});
				if Config::TransactionalProcessor::IS_TRANSACTIONAL && result.is_err() {
					self.holding = old_holding;
				}
				result
			},
			InitiateTeleport { assets, dest, xcm } => {
				let old_holding = self.holding.clone();
				let result = {
					// We must do this first in order to resolve wildcards.
					let assets = self.holding.saturating_take(assets);
					for asset in assets.assets_iter() {
						// We should check that the asset can actually be teleported out (for this
						// to be in error, there would need to be an accounting violation by
						// ourselves, so it's unlikely, but we don't want to allow that kind of bug
						// to leak into a trusted chain.
						Config::AssetTransactor::can_check_out(&dest, &asset, &self.context)?;
					}
					// Note that we pass `None` as `maybe_failed_bin` and drop any assets which
					// cannot be reanchored  because we have already checked all assets out.
					let reanchored_assets = Self::reanchored(assets.clone(), &dest, None);
					let mut message = vec![ReceiveTeleportedAsset(reanchored_assets), ClearOrigin];
					message.extend(xcm.0.into_iter());
					self.send(dest, Xcm(message), FeeReason::InitiateTeleport)?;

					for asset in assets.assets_iter() {
						Config::AssetTransactor::check_out(&dest, &asset, &self.context);
					}
					Ok(())
				};
				if result.is_err() {
					self.holding = old_holding;
				}
				result
			},
			ReportHolding { response_info, assets } => {
				// Note that we pass `None` as `maybe_failed_bin` since no assets were ever removed
				// from Holding.
				let assets =
					Self::reanchored(self.holding.min(&assets), &response_info.destination, None);
				self.respond(
					self.cloned_origin(),
					Response::Assets(assets),
					response_info,
					FeeReason::Report,
				)?;
				Ok(())
			},
			BuyExecution { fees, weight_limit } => {
				let old_holding = self.holding.clone();
				let old_trader = self.trader.clone();
				let result = Config::TransactionalProcessor::process(|| {
					// There is no need to buy any weight is `weight_limit` is `Unlimited` since it
					// would indicate that `AllowTopLevelPaidExecutionFrom` was unused for execution
					// and thus there is some other reason why it has been determined that this XCM
					// should be executed.
					if let Some(weight) = Option::<Weight>::from(weight_limit) {
						// pay for `weight` using up to `fees` of the holding register.
						let max_fee = self
							.holding
							.try_take(fees.into())
							.map_err(|_| XcmError::NotHoldingFees)?;
						let unspent = self.trader.buy_weight(weight, max_fee, &self.context)?;
						self.holding.subsume_assets(unspent);
					}
					Ok(())
				});
				if Config::TransactionalProcessor::IS_TRANSACTIONAL && result.is_err() {
					self.holding = old_holding;
					self.trader = old_trader;
				}
				result
			},
			RefundSurplus => self.refund_surplus(),
			SetErrorHandler(mut handler) => {
				let handler_weight = Config::Weigher::weight(&mut handler)
					.map_err(|()| XcmError::WeightNotComputable)?;
				self.total_surplus.saturating_accrue(self.error_handler_weight);
				self.error_handler = handler;
				self.error_handler_weight = handler_weight;
				Ok(())
			},
			SetAppendix(mut appendix) => {
				let appendix_weight = Config::Weigher::weight(&mut appendix)
					.map_err(|()| XcmError::WeightNotComputable)?;
				self.total_surplus.saturating_accrue(self.appendix_weight);
				self.appendix = appendix;
				self.appendix_weight = appendix_weight;
				Ok(())
			},
			ClearError => {
				self.error = None;
				Ok(())
			},
			ClaimAsset { assets, ticket } => {
				let origin = self.origin_ref().ok_or(XcmError::BadOrigin)?;
				self.ensure_can_subsume_assets(assets.len())?;
				let ok =
					Config::AssetClaims::claim_assets(origin, &ticket, &assets, &self.context);
				ensure!(ok, XcmError::UnknownClaim);
				self.holding.subsume_assets(assets.into());
				Ok(())
			},
			Trap(code) => Err(XcmError::Trap(code)),
			SubscribeVersion { query_id, max_response_weight } => {
				let origin = self.origin_ref().ok_or(XcmError::BadOrigin)?;
				// We don't allow derivative origins to subscribe since it would otherwise pose a
				// DoS risk.
				ensure!(&self.original_origin == origin, XcmError::BadOrigin);
				Config::SubscriptionService::start(
					origin,
					query_id,
					max_response_weight,
					&self.context,
				)
			},
			UnsubscribeVersion => {
				let origin = self.origin_ref().ok_or(XcmError::BadOrigin)?;
				ensure!(&self.original_origin == origin, XcmError::BadOrigin);
				Config::SubscriptionService::stop(origin, &self.context)
			},
			BurnAsset(assets) => {
				self.holding.saturating_take(assets.into());
				Ok(())
			},
			ExpectAsset(assets) =>
				self.holding.ensure_contains(&assets).map_err(|_| XcmError::ExpectationFalse),
			ExpectOrigin(origin) => {
				ensure!(self.context.origin == origin, XcmError::ExpectationFalse);
				Ok(())
			},
			ExpectError(error) => {
				ensure!(self.error == error, XcmError::ExpectationFalse);
				Ok(())
			},
			ExpectTransactStatus(transact_status) => {
				ensure!(self.transact_status == transact_status, XcmError::ExpectationFalse);
				Ok(())
			},
			QueryPallet { module_name, response_info } => {
				let pallets = Config::PalletInstancesInfo::infos()
					.into_iter()
					.filter(|x| x.module_name.as_bytes() == &module_name[..])
					.map(|x| {
						PalletInfo::new(
							x.index as u32,
							x.name.as_bytes().into(),
							x.module_name.as_bytes().into(),
							x.crate_version.major as u32,
							x.crate_version.minor as u32,
							x.crate_version.patch as u32,
						)
					})
					.collect::<Result<Vec<_>, XcmError>>()?;
				let QueryResponseInfo { destination, query_id, max_weight } = response_info;
				let response =
					Response::PalletsInfo(pallets.try_into().map_err(|_| XcmError::Overflow)?);
				let querier = Self::to_querier(self.cloned_origin(), &destination)?;
				let instruction = QueryResponse { query_id, response, max_weight, querier };
				let message = Xcm(vec![instruction]);
				self.send(destination, message, FeeReason::QueryPallet)?;
				Ok(())
			},
			ExpectPallet { index, name, module_name, crate_major, min_crate_minor } => {
				let pallet = Config::PalletInstancesInfo::infos()
					.into_iter()
					.find(|x| x.index == index as usize)
					.ok_or(XcmError::PalletNotFound)?;
				ensure!(pallet.name.as_bytes() == &name[..], XcmError::NameMismatch);
				ensure!(pallet.module_name.as_bytes() == &module_name[..], XcmError::NameMismatch);
				let major = pallet.crate_version.major as u32;
				ensure!(major == crate_major, XcmError::VersionIncompatible);
				let minor = pallet.crate_version.minor as u32;
				ensure!(minor >= min_crate_minor, XcmError::VersionIncompatible);
				Ok(())
			},
			ReportTransactStatus(response_info) => {
				self.respond(
					self.cloned_origin(),
					Response::DispatchResult(self.transact_status.clone()),
					response_info,
					FeeReason::Report,
				)?;
				Ok(())
			},
			ClearTransactStatus => {
				self.transact_status = Default::default();
				Ok(())
			},
			UniversalOrigin(new_global) => {
				let universal_location = Config::UniversalLocation::get();
				ensure!(universal_location.first() != Some(&new_global), XcmError::InvalidLocation);
				let origin = *self.origin_ref().ok_or(XcmError::BadOrigin)?;
				let origin_xform = (origin, new_global);
				let ok = Config::UniversalAliases::contains(&origin_xform);
				ensure!(ok, XcmError::InvalidLocation);
				let (_, new_global) = origin_xform;
				let new_origin = X1(new_global).relative_to(&universal_location);
				self.context.origin = Some(new_origin);
				Ok(())
			},
			ExportMessage { network, destination, xcm } => {
				// The actual message sent to the bridge for forwarding is prepended with
				// `UniversalOrigin` and `DescendOrigin` in order to ensure that the message is
				// executed with this Origin.
				//
				// Prepend the desired message with instructions which effectively rewrite the
				// origin.
				//
				// This only works because the remote chain empowers the bridge
				// to speak for the local network.
				let origin = self.context.origin.ok_or(XcmError::BadOrigin)?;
				let universal_source = Config::UniversalLocation::get()
					.within_global(origin)
					.map_err(|()| XcmError::Unanchored)?;
				let hash = (self.origin_ref(), &destination).using_encoded(blake2_128);
				let channel = u32::decode(&mut hash.as_ref()).unwrap_or(0);
				// Hash identifies the lane on the exporter which we use. We use the pairwise
				// combination of the origin and destination to ensure origin/destination pairs
				// will generally have their own lanes.
				let (ticket, fee) = validate_export::<Config::MessageExporter>(
					network,
					channel,
					universal_source,
					destination,
					xcm,
				)?;
				let old_holding = self.holding.clone();
				let result = Config::TransactionalProcessor::process(|| {
					self.take_fee(fee, FeeReason::Export(network))?;
					let _ = Config::MessageExporter::deliver(ticket).defensive_proof(
						"`deliver` called immediately after `validate_export`; \
						`take_fee` does not affect the validity of the ticket; qed",
					);
					Ok(())
				});
				if Config::TransactionalProcessor::IS_TRANSACTIONAL && result.is_err() {
					self.holding = old_holding;
				}
				result
			},
			LockAsset { asset, unlocker } => {
				let old_holding = self.holding.clone();
				let result = Config::TransactionalProcessor::process(|| {
					let origin = *self.origin_ref().ok_or(XcmError::BadOrigin)?;
					let (remote_asset, context) = Self::try_reanchor(asset.clone(), &unlocker)?;
					let lock_ticket = Config::AssetLocker::prepare_lock(unlocker, asset, origin)?;
					let owner = origin
						.reanchored(&unlocker, context)
						.map_err(|_| XcmError::ReanchorFailed)?;
					let msg = Xcm::<()>(vec![NoteUnlockable { asset: remote_asset, owner }]);
					let (ticket, price) = validate_send::<Config::XcmSender>(unlocker, msg)?;
					self.take_fee(price, FeeReason::LockAsset)?;
					lock_ticket.enact()?;
					Config::XcmSender::deliver(ticket)?;
					Ok(())
				});
				if Config::TransactionalProcessor::IS_TRANSACTIONAL && result.is_err() {
					self.holding = old_holding;
				}
				result
			},
			UnlockAsset { asset, target } => {
				let origin = *self.origin_ref().ok_or(XcmError::BadOrigin)?;
				Config::AssetLocker::prepare_unlock(origin, asset, target)?.enact()?;
				Ok(())
			},
			NoteUnlockable { asset, owner } => {
				let origin = *self.origin_ref().ok_or(XcmError::BadOrigin)?;
				Config::AssetLocker::note_unlockable(origin, asset, owner)?;
				Ok(())
			},
			RequestUnlock { asset, locker } => {
				let origin = *self.origin_ref().ok_or(XcmError::BadOrigin)?;
				let remote_asset = Self::try_reanchor(asset.clone(), &locker)?.0;
				let remote_target = Self::try_reanchor_multilocation(origin, &locker)?.0;
				let reduce_ticket =
					Config::AssetLocker::prepare_reduce_unlockable(locker, asset, origin)?;
				let msg =
					Xcm::<()>(vec![UnlockAsset { asset: remote_asset, target: remote_target }]);
				let (ticket, price) = validate_send::<Config::XcmSender>(locker, msg)?;
				let old_holding = self.holding.clone();
				let result = Config::TransactionalProcessor::process(|| {
					self.take_fee(price, FeeReason::RequestUnlock)?;
					reduce_ticket.enact()?;
					Config::XcmSender::deliver(ticket)?;
					Ok(())
				});
				if Config::TransactionalProcessor::IS_TRANSACTIONAL && result.is_err() {
					self.holding = old_holding;
				}
				result
			},
			ExchangeAsset { give, want, maximal } => {
				let give = self.holding.saturating_take(give);
				let r =
					Config::AssetExchanger::exchange_asset(self.origin_ref(), give, &want, maximal);
				let completed = r.is_ok();
				let received = r.unwrap_or_else(|a| a);
				for asset in received.into_assets_iter() {
					self.holding.subsume(asset);
				}
				if completed {
					Ok(())
				} else {
					Err(XcmError::NoDeal)
				}
			},
			SetFeesMode { jit_withdraw } => {
				self.fees_mode = FeesMode { jit_withdraw };
				Ok(())
			},
			SetTopic(topic) => {
				self.context.topic = Some(topic);
				Ok(())
			},
			ClearTopic => {
				self.context.topic = None;
				Ok(())
			},
			AliasOrigin(target) => {
				let origin = self.origin_ref().ok_or(XcmError::BadOrigin)?;
				if Config::Aliasers::contains(origin, &target) {
					self.context.origin = Some(target);
					Ok(())
				} else {
					Err(XcmError::NoPermission)
				}
			},
			UnpaidExecution { check_origin, .. } => {
				ensure!(
					check_origin.is_none() || self.context.origin == check_origin,
					XcmError::BadOrigin
				);
				Ok(())
			},
			HrmpNewChannelOpenRequest { .. } => Err(XcmError::Unimplemented),
			HrmpChannelAccepted { .. } => Err(XcmError::Unimplemented),
			HrmpChannelClosing { .. } => Err(XcmError::Unimplemented),
		}
	}

	fn take_fee(&mut self, fee: MultiAssets, reason: FeeReason) -> XcmResult {
		if Config::FeeManager::is_waived(self.origin_ref(), reason) {
			return Ok(())
		}
		log::trace!(
			target: "xcm::fees",
			"taking fee: {:?} from origin_ref: {:?} in fees_mode: {:?} for a reason: {:?}",
			fee,
			self.origin_ref(),
			self.fees_mode,
			reason,
		);
		let paid = if self.fees_mode.jit_withdraw {
			let origin = self.origin_ref().ok_or(XcmError::BadOrigin)?;
			for asset in fee.inner() {
				Config::AssetTransactor::withdraw_asset(&asset, origin, Some(&self.context))?;
			}
			fee
		} else {
			self.holding.try_take(fee.into()).map_err(|_| XcmError::NotHoldingFees)?.into()
		};
		Config::FeeManager::handle_fee(paid, Some(&self.context));
		Ok(())
	}

	/// Calculates what `local_querier` would be from the perspective of `destination`.
	fn to_querier(
		local_querier: Option<MultiLocation>,
		destination: &MultiLocation,
	) -> Result<Option<MultiLocation>, XcmError> {
		Ok(match local_querier {
			None => None,
			Some(q) => Some(
				q.reanchored(&destination, Config::UniversalLocation::get())
					.map_err(|_| XcmError::ReanchorFailed)?,
			),
		})
	}

	/// Send a bare `QueryResponse` message containing `response` informed by the given `info`.
	///
	/// The `local_querier` argument is the querier (if any) specified from the *local* perspective.
	fn respond(
		&mut self,
		local_querier: Option<MultiLocation>,
		response: Response,
		info: QueryResponseInfo,
		fee_reason: FeeReason,
	) -> Result<XcmHash, XcmError> {
		let querier = Self::to_querier(local_querier, &info.destination)?;
		let QueryResponseInfo { destination, query_id, max_weight } = info;
		let instruction = QueryResponse { query_id, response, max_weight, querier };
		let message = Xcm(vec![instruction]);
		self.send(destination, message, fee_reason)
	}

	fn try_reanchor(
		asset: MultiAsset,
		destination: &MultiLocation,
	) -> Result<(MultiAsset, InteriorMultiLocation), XcmError> {
		let reanchor_context = Config::UniversalLocation::get();
		let asset = asset
			.reanchored(&destination, reanchor_context)
			.map_err(|()| XcmError::ReanchorFailed)?;
		Ok((asset, reanchor_context))
	}

	fn try_reanchor_multilocation(
		location: MultiLocation,
		destination: &MultiLocation,
	) -> Result<(MultiLocation, InteriorMultiLocation), XcmError> {
		let reanchor_context = Config::UniversalLocation::get();
		let location = location
			.reanchored(&destination, reanchor_context)
			.map_err(|_| XcmError::ReanchorFailed)?;
		Ok((location, reanchor_context))
	}

	/// NOTE: Any assets which were unable to be reanchored are introduced into `failed_bin`.
	fn reanchored(
		mut assets: Assets,
		dest: &MultiLocation,
		maybe_failed_bin: Option<&mut Assets>,
	) -> MultiAssets {
		let reanchor_context = Config::UniversalLocation::get();
		assets.reanchor(dest, reanchor_context, maybe_failed_bin);
		assets.into_assets_iter().collect::<Vec<_>>().into()
	}
}<|MERGE_RESOLUTION|>--- conflicted
+++ resolved
@@ -631,7 +631,6 @@
 				Ok(())
 			},
 			DepositAsset { assets, beneficiary } => {
-<<<<<<< HEAD
 				let old_holding = self.holding.clone();
 				let result = Config::TransactionalProcessor::process(|| {
 					let deposited = self.holding.saturating_take(assets);
@@ -639,32 +638,26 @@
 						Config::AssetTransactor::deposit_asset(
 							&asset,
 							&beneficiary,
-							&self.context,
+							Some(&self.context),
 						)?;
 					}
 					Ok(())
 				});
 				if Config::TransactionalProcessor::IS_TRANSACTIONAL && result.is_err() {
 					self.holding = old_holding;
-=======
-				let deposited = self.holding.saturating_take(assets);
-				for asset in deposited.into_assets_iter() {
-					Config::AssetTransactor::deposit_asset(
-						&asset,
-						&beneficiary,
-						Some(&self.context),
-					)?;
->>>>>>> f6560c2b
 				}
 				result
 			},
 			DepositReserveAsset { assets, dest, xcm } => {
-<<<<<<< HEAD
 				let old_holding = self.holding.clone();
 				let result = Config::TransactionalProcessor::process(|| {
 					let deposited = self.holding.saturating_take(assets);
 					for asset in deposited.assets_iter() {
-						Config::AssetTransactor::deposit_asset(&asset, &dest, &self.context)?;
+						Config::AssetTransactor::deposit_asset(
+							&asset,
+							&dest,
+							Some(&self.context),
+						)?;
 					}
 					// Note that we pass `None` as `maybe_failed_bin` and drop any assets which
 					// cannot be reanchored  because we have already called `deposit_asset` on all
@@ -677,11 +670,6 @@
 				});
 				if Config::TransactionalProcessor::IS_TRANSACTIONAL && result.is_err() {
 					self.holding = old_holding;
-=======
-				let deposited = self.holding.saturating_take(assets);
-				for asset in deposited.assets_iter() {
-					Config::AssetTransactor::deposit_asset(&asset, &dest, Some(&self.context))?;
->>>>>>> f6560c2b
 				}
 				result
 			},
