// Copyright (C) Parity Technologies (UK) Ltd.
// This file is part of Polkadot.

// Polkadot is free software: you can redistribute it and/or modify
// it under the terms of the GNU General Public License as published by
// the Free Software Foundation, either version 3 of the License, or
// (at your option) any later version.

// Polkadot is distributed in the hope that it will be useful,
// but WITHOUT ANY WARRANTY; without even the implied warranty of
// MERCHANTABILITY or FITNESS FOR A PARTICULAR PURPOSE.  See the
// GNU General Public License for more details.

// You should have received a copy of the GNU General Public License
// along with Polkadot.  If not, see <http://www.gnu.org/licenses/>.

//! PVF artifacts (final compiled code blobs).
//!
//! # Lifecycle of an artifact
//!
//! 1. During node start-up, we will check the cached artifacts, if any. The stale and corrupted
//!    ones are pruned. The valid ones are registered in the [`Artifacts`] table.
//!
//! 2. In order to be executed, a PVF should be prepared first. This means that artifacts should
//!    have an [`ArtifactState::Prepared`] entry for that artifact in the table. If not, the
//!    preparation process kicks in. The execution request is stashed until after the preparation is
//!    done, and the artifact state in the host is set to [`ArtifactState::Preparing`]. Preparation
//!    goes through the preparation queue and the pool.
//!
//!    1. If the artifact is already being processed, we add another execution request to the
//!       existing preparation job, without starting a new one.
//!
//!    2. Note that if the state is [`ArtifactState::FailedToProcess`], we usually do not retry
//!       preparation, though we may under certain conditions.
//!
//! 3. The pool gets an available worker and instructs it to work on the given PVF. The worker
//!    starts compilation. When the worker finishes successfully, it writes the serialized artifact
//!    into a temporary file and notifies the host that it's done. The host atomically moves
//!    (renames) the temporary file to the destination filename of the artifact.
//!
//! 4. If the worker concluded successfully or returned an error, then the pool notifies the queue.
//!    In both cases, the queue reports to the host that the result is ready.
//!
//! 5. The host will react by changing the artifact state to either [`ArtifactState::Prepared`] or
//!    [`ArtifactState::FailedToProcess`] for the PVF in question. On success, the
//!    `last_time_needed` will be set to the current time. It will also dispatch the pending
//!    execution requests.
//!
//! 6. On success, the execution request will come through the execution queue and ultimately be
//!    processed by an execution worker. When this worker receives the request, it will read the
//!    requested artifact. If it doesn't exist it reports an internal error. A request for execution
//!    will bump the `last_time_needed` to the current time.
//!
//! 7. There is a separate process for pruning the prepared artifacts whose `last_time_needed` is
//!    older by a predefined parameter. This process is run very rarely (say, once a day). Once the
//!    artifact is expired it is removed from disk eagerly atomically.

use crate::{host::PrecheckResultSender, LOG_TARGET};
use always_assert::always;
use polkadot_core_primitives::Hash;
use polkadot_node_core_pvf_common::{
	error::PrepareError, prepare::PrepareStats, pvf::PvfPrepData, RUNTIME_VERSION,
};
use polkadot_node_primitives::NODE_VERSION;
use polkadot_parachain_primitives::primitives::ValidationCodeHash;
use polkadot_primitives::ExecutorParamsHash;
use std::{
	collections::HashMap,
	path::{Path, PathBuf},
	str::FromStr as _,
	time::{Duration, SystemTime},
};

const RUNTIME_PREFIX: &str = "wasmtime_v";
const NODE_PREFIX: &str = "polkadot_v";

fn artifact_prefix() -> String {
	format!("{}{}_{}{}", RUNTIME_PREFIX, RUNTIME_VERSION, NODE_PREFIX, NODE_VERSION)
}

/// Identifier of an artifact. Encodes a code hash of the PVF and a hash of executor parameter set.
#[derive(Clone, Debug, PartialEq, Eq, PartialOrd, Ord, Hash)]
pub struct ArtifactId {
	pub(crate) code_hash: ValidationCodeHash,
	pub(crate) executor_params_hash: ExecutorParamsHash,
}

impl ArtifactId {
	/// Creates a new artifact ID with the given hash.
	pub fn new(code_hash: ValidationCodeHash, executor_params_hash: ExecutorParamsHash) -> Self {
		Self { code_hash, executor_params_hash }
	}

	/// Returns an artifact ID that corresponds to the PVF with given executor params.
	pub fn from_pvf_prep_data(pvf: &PvfPrepData) -> Self {
		Self::new(pvf.code_hash(), pvf.executor_params().hash())
	}

	/// Returns the canonical path to the concluded artifact.
	pub(crate) fn path(&self, cache_path: &Path, checksum: &str) -> PathBuf {
		let file_name = format!(
			"{}_{:#x}_{:#x}_0x{}",
			artifact_prefix(),
			self.code_hash,
			self.executor_params_hash,
			checksum
		);
		cache_path.join(file_name)
	}

	/// Tries to recover the artifact id from the given file name.
	/// Return `None` if the given file name is invalid.
	/// VALID_NAME := <PREFIX> _ <CODE_HASH> _ <PARAM_HASH> _ <CHECKSUM>
	fn from_file_name(file_name: &str) -> Option<Self> {
		let file_name = file_name.strip_prefix(&artifact_prefix())?.strip_prefix('_')?;
		let parts: Vec<&str> = file_name.split('_').collect();

		if let [code_hash, param_hash, _checksum] = parts[..] {
			let code_hash = Hash::from_str(code_hash).ok()?.into();
			let executor_params_hash =
				ExecutorParamsHash::from_hash(Hash::from_str(param_hash).ok()?);
			return Some(Self { code_hash, executor_params_hash })
		}

		None
	}
}

/// A bundle of the artifact ID and the path.
///
/// Rationale for having this is two-fold:
///
/// - While we can derive the artifact path from the artifact id, it makes sense to carry it around
/// sometimes to avoid extra work.
/// - At the same time, carrying only path limiting the ability for logging.
#[derive(Debug, Clone)]
pub struct ArtifactPathId {
	pub(crate) id: ArtifactId,
	pub(crate) path: PathBuf,
}

impl ArtifactPathId {
	pub(crate) fn new(artifact_id: ArtifactId, path: &Path) -> Self {
		Self { id: artifact_id, path: path.to_owned() }
	}
}

#[derive(Debug)]
pub enum ArtifactState {
	/// The artifact is ready to be used by the executor.
	///
	/// That means that the artifact should be accessible through the path obtained by the artifact
	/// id (unless, it was removed externally).
	Prepared {
		/// The path of the compiled artifact.
		path: PathBuf,
		/// The time when the artifact was last needed.
		///
		/// This is updated when we get the heads up for this artifact or when we just discover
		/// this file.
		last_time_needed: SystemTime,
		/// Stats produced by successful preparation.
		prepare_stats: PrepareStats,
	},
	/// A task to prepare this artifact is scheduled.
	Preparing {
		/// List of result senders that are waiting for a response.
		waiting_for_response: Vec<PrecheckResultSender>,
		/// The number of times this artifact has failed to prepare.
		num_failures: u32,
	},
	/// The code couldn't be compiled due to an error. Such artifacts
	/// never reach the executor and stay in the host's memory.
	FailedToProcess {
		/// Keep track of the last time that processing this artifact failed.
		last_time_failed: SystemTime,
		/// The number of times this artifact has failed to prepare.
		num_failures: u32,
		/// The last error encountered for preparation.
		error: PrepareError,
	},
}

/// A container of all known artifact ids and their states.
pub struct Artifacts {
	inner: HashMap<ArtifactId, ArtifactState>,
}

impl Artifacts {
	#[cfg(test)]
	pub(crate) fn empty() -> Self {
		Self { inner: HashMap::new() }
	}

	#[cfg(test)]
	pub(crate) fn len(&self) -> usize {
		self.inner.len()
	}

	/// Create an empty table and populate it with valid artifacts as [`ArtifactState::Prepared`],
	/// if any. The existing caches will be checked by their file name to determine whether they are
	/// valid, e.g., matching the current node version. The ones deemed invalid will be pruned.
	pub async fn new_and_prune(cache_path: &Path) -> Self {
		let mut artifacts = Self { inner: HashMap::new() };
		artifacts.insert_and_prune(cache_path).await;
		artifacts
	}

	async fn insert_and_prune(&mut self, cache_path: &Path) {
		async fn is_corrupted(path: &Path) -> bool {
			let checksum = match tokio::fs::read(path).await {
				Ok(bytes) => blake3::hash(&bytes),
				Err(err) => {
					// just remove the file if we cannot read it
					gum::warn!(
						target: LOG_TARGET,
						?err,
						"unable to read artifact {:?} when checking integrity, removing...",
						path,
					);
					return true
				},
			};

			if let Some(file_name) = path.file_name() {
				if let Some(file_name) = file_name.to_str() {
					return !file_name.ends_with(checksum.to_hex().as_str())
				}
			}
			true
		}

		// Insert the entry into the artifacts table if it is valid.
		// Otherwise, prune it.
		async fn insert_or_prune(
			artifacts: &mut Artifacts,
			entry: &tokio::fs::DirEntry,
			cache_path: &Path,
		) {
			let file_type = entry.file_type().await;
			let file_name = entry.file_name();

			match file_type {
				Ok(file_type) =>
					if !file_type.is_file() {
						return
					},
				Err(err) => {
					gum::warn!(
						target: LOG_TARGET,
						?err,
						"unable to get file type for {:?}",
						file_name,
					);
					return
				},
			}

			if let Some(file_name) = file_name.to_str() {
				let id = ArtifactId::from_file_name(file_name);
				let path = cache_path.join(file_name);

				if id.is_none() || is_corrupted(&path).await {
					gum::warn!(
						target: LOG_TARGET,
						"discarding invalid artifact {:?}",
						&path,
					);
					let _ = tokio::fs::remove_file(&path).await;
					return
				}

				if let Some(id) = id {
					gum::debug!(
						target: LOG_TARGET,
						"reusing existing {:?} for node version v{}",
						&path,
						NODE_VERSION,
					);
					artifacts.insert_prepared(id, path, SystemTime::now(), Default::default());
				}
			} else {
				gum::warn!(
					target: LOG_TARGET,
					"non-Unicode file name {:?} found in {:?}",
					file_name,
					cache_path,
				);
			}
		}

		// Make sure that the cache path directory and all its parents are created.
		let _ = tokio::fs::create_dir_all(cache_path).await;

		let mut dir = match tokio::fs::read_dir(cache_path).await {
			Ok(dir) => dir,
			Err(err) => {
				gum::error!(
					target: LOG_TARGET,
					?err,
					"failed to read dir {:?}",
					cache_path,
				);
				return
			},
		};

		loop {
			match dir.next_entry().await {
				Ok(Some(entry)) => insert_or_prune(self, &entry, cache_path).await,
				Ok(None) => break,
				Err(err) => {
					gum::warn!(
						target: LOG_TARGET,
						?err,
						"error processing artifacts in {:?}",
						cache_path,
					);
					break
				},
			}
		}
	}

	/// Returns the state of the given artifact by its ID.
	pub fn artifact_state_mut(&mut self, artifact_id: &ArtifactId) -> Option<&mut ArtifactState> {
		self.inner.get_mut(artifact_id)
	}

	/// Inform the table about the artifact with the given ID. The state will be set to "preparing".
	///
	/// This function must be used only for brand-new artifacts and should never be used for
	/// replacing existing ones.
	pub fn insert_preparing(
		&mut self,
		artifact_id: ArtifactId,
		waiting_for_response: Vec<PrecheckResultSender>,
	) {
		// See the precondition.
		always!(self
			.inner
			.insert(artifact_id, ArtifactState::Preparing { waiting_for_response, num_failures: 0 })
			.is_none());
	}

	/// Insert an artifact with the given ID as "prepared".
	///
	/// This function should only be used to build the artifact table at startup with valid
	/// artifact caches.
	pub(crate) fn insert_prepared(
		&mut self,
		artifact_id: ArtifactId,
		path: PathBuf,
		last_time_needed: SystemTime,
		prepare_stats: PrepareStats,
	) {
		// See the precondition.
		always!(self
			.inner
			.insert(artifact_id, ArtifactState::Prepared { path, last_time_needed, prepare_stats })
			.is_none());
	}

	/// Remove artifacts older than the given TTL and return id and path of the removed ones.
	pub fn prune(&mut self, artifact_ttl: Duration) -> Vec<(ArtifactId, PathBuf)> {
		let now = SystemTime::now();

		let mut to_remove = vec![];
		for (k, v) in self.inner.iter() {
			if let ArtifactState::Prepared { last_time_needed, ref path, .. } = *v {
				if now
					.duration_since(last_time_needed)
					.map(|age| age > artifact_ttl)
					.unwrap_or(false)
				{
					to_remove.push((k.clone(), path.clone()));
				}
			}
		}

		for artifact in &to_remove {
			self.inner.remove(&artifact.0);
		}

		to_remove
	}
}

#[cfg(test)]
mod tests {
	use super::{artifact_prefix as prefix, ArtifactId, Artifacts, NODE_VERSION, RUNTIME_VERSION};
	use polkadot_primitives::ExecutorParamsHash;
	use rand::Rng;
	use sp_core::H256;
	use std::{
		fs,
		io::Write,
		path::{Path, PathBuf},
		str::FromStr,
	};

	fn rand_hash(len: usize) -> String {
		let mut rng = rand::thread_rng();
		let hex: Vec<_> = "0123456789abcdef".chars().collect();
		(0..len).map(|_| hex[rng.gen_range(0..hex.len())]).collect()
	}

	fn file_name(code_hash: &str, param_hash: &str, checksum: &str) -> String {
		format!("{}_0x{}_0x{}_0x{}", prefix(), code_hash, param_hash, checksum)
	}

	fn create_artifact(
		dir: impl AsRef<Path>,
		prefix: &str,
		code_hash: impl AsRef<str>,
		params_hash: impl AsRef<str>,
	) -> (PathBuf, String) {
		fn artifact_path_without_checksum(
			dir: impl AsRef<Path>,
			prefix: &str,
			code_hash: impl AsRef<str>,
			params_hash: impl AsRef<str>,
		) -> PathBuf {
			let mut path = dir.as_ref().to_path_buf();
			let file_name =
				format!("{}_0x{}_0x{}", prefix, code_hash.as_ref(), params_hash.as_ref(),);
			path.push(file_name);
			path
		}

		let (code_hash, params_hash) = (code_hash.as_ref(), params_hash.as_ref());
		let path = artifact_path_without_checksum(dir, prefix, code_hash, params_hash);
		let mut file = fs::File::create(&path).unwrap();

		let content = format!("{}{}", code_hash, params_hash).into_bytes();
		file.write_all(&content).unwrap();
		let checksum = blake3::hash(&content).to_hex().to_string();

		(path, checksum)
	}

	fn create_rand_artifact(dir: impl AsRef<Path>, prefix: &str) -> (PathBuf, String) {
		create_artifact(dir, prefix, rand_hash(64), rand_hash(64))
	}

	fn concluded_path(path: impl AsRef<Path>, checksum: &str) -> PathBuf {
		let path = path.as_ref();
		let mut file_name = path.file_name().unwrap().to_os_string();
		file_name.push("_0x");
		file_name.push(checksum);
		path.with_file_name(file_name)
	}

	#[test]
	fn artifact_prefix() {
		assert_eq!(prefix(), format!("wasmtime_v{}_polkadot_v{}", RUNTIME_VERSION, NODE_VERSION));
	}

	#[test]
	fn from_file_name() {
		assert!(ArtifactId::from_file_name("").is_none());
		assert!(ArtifactId::from_file_name("junk").is_none());

		let file_name = file_name(
			"0022800000000000000000000000000000000000000000000000000000000000",
			"0033900000000000000000000000000000000000000000000000000000000000",
			"00000000000000000000000000000000",
		);

		assert_eq!(
			ArtifactId::from_file_name(&file_name),
			Some(ArtifactId::new(
				hex_literal::hex![
					"0022800000000000000000000000000000000000000000000000000000000000"
				]
				.into(),
				ExecutorParamsHash::from_hash(sp_core::H256(hex_literal::hex![
					"0033900000000000000000000000000000000000000000000000000000000000"
				])),
			)),
		);
	}

	#[test]
	fn path() {
		let dir = Path::new("/test");
		let code_hash = "1234567890123456789012345678901234567890123456789012345678901234";
		let params_hash = "4321098765432109876543210987654321098765432109876543210987654321";
		let checksum = "34567890123456789012345678901234";
		let file_name = file_name(code_hash, params_hash, checksum);

		let code_hash = H256::from_str(code_hash).unwrap();
		let params_hash = H256::from_str(params_hash).unwrap();
		let path = ArtifactId::new(code_hash.into(), ExecutorParamsHash::from_hash(params_hash))
			.path(dir, checksum);

		assert_eq!(path.to_str().unwrap(), format!("/test/{}", file_name));
	}

	#[tokio::test]
	async fn remove_stale_cache_on_startup() {
<<<<<<< HEAD
		let cache_dir = crate::worker_interface::tmppath("test-cache").await.unwrap();
		fs::create_dir_all(&cache_dir).unwrap();
=======
		let cache_dir = tempfile::Builder::new().prefix("test-cache-").tempdir().unwrap();
>>>>>>> cfa19c37

		// invalid prefix
		create_rand_artifact(&cache_dir, "");
		create_rand_artifact(&cache_dir, "wasmtime_polkadot_v");
		create_rand_artifact(&cache_dir, "wasmtime_v8.0.0_polkadot_v1.0.0");

		let prefix = prefix();

		// no checksum
		create_rand_artifact(&cache_dir, &prefix);

		// invalid hashes
		let (path, checksum) = create_artifact(&cache_dir, &prefix, "000", "000001");
		let new_path = concluded_path(&path, &checksum);
		fs::rename(&path, &new_path).unwrap();

		// checksum tampered
		let (path, checksum) = create_rand_artifact(&cache_dir, &prefix);
		let new_path = concluded_path(&path, checksum.chars().rev().collect::<String>().as_str());
		fs::rename(&path, &new_path).unwrap();

		// valid
		let (path, checksum) = create_rand_artifact(&cache_dir, &prefix);
		let new_path = concluded_path(&path, &checksum);
		fs::rename(&path, &new_path).unwrap();

		assert_eq!(fs::read_dir(&cache_dir).unwrap().count(), 7);

		let artifacts = Artifacts::new_and_prune(cache_dir.path()).await;

		assert_eq!(fs::read_dir(&cache_dir).unwrap().count(), 1);
		assert_eq!(artifacts.len(), 1);

		fs::remove_dir_all(cache_dir).unwrap();
	}
}<|MERGE_RESOLUTION|>--- conflicted
+++ resolved
@@ -499,12 +499,7 @@
 
 	#[tokio::test]
 	async fn remove_stale_cache_on_startup() {
-<<<<<<< HEAD
-		let cache_dir = crate::worker_interface::tmppath("test-cache").await.unwrap();
-		fs::create_dir_all(&cache_dir).unwrap();
-=======
 		let cache_dir = tempfile::Builder::new().prefix("test-cache-").tempdir().unwrap();
->>>>>>> cfa19c37
 
 		// invalid prefix
 		create_rand_artifact(&cache_dir, "");
