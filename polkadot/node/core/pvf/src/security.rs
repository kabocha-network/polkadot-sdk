// Copyright (C) Parity Technologies (UK) Ltd.
// This file is part of Polkadot.

// Polkadot is free software: you can redistribute it and/or modify
// it under the terms of the GNU General Public License as published by
// the Free Software Foundation, either version 3 of the License, or
// (at your option) any later version.

// Polkadot is distributed in the hope that it will be useful,
// but WITHOUT ANY WARRANTY; without even the implied warranty of
// MERCHANTABILITY or FITNESS FOR A PARTICULAR PURPOSE.  See the
// GNU General Public License for more details.

// You should have received a copy of the GNU General Public License
// along with Polkadot.  If not, see <http://www.gnu.org/licenses/>.

use crate::{Config, SecurityStatus, LOG_TARGET};
use futures::join;
use std::{fmt, path::Path};

const SECURE_MODE_ANNOUNCEMENT: &'static str =
	"In the next release this will be a hard error by default.
     \nMore information: https://wiki.polkadot.network/docs/maintain-guides-secure-validator#secure-validator-mode";

/// Run checks for supported security features.
///
/// # Returns
///
/// Returns the set of security features that we were able to enable. If an error occurs while
/// enabling a security feature we set the corresponding status to `false`.
pub async fn check_security_status(config: &Config) -> SecurityStatus {
	let Config { prepare_worker_program_path, cache_path, .. } = config;

	let (landlock, seccomp, change_root) = join!(
		check_landlock(prepare_worker_program_path),
		check_seccomp(prepare_worker_program_path),
		check_can_unshare_user_namespace_and_change_root(prepare_worker_program_path, cache_path)
	);

	let security_status = SecurityStatus {
		can_enable_landlock: landlock.is_ok(),
		can_enable_seccomp: seccomp.is_ok(),
		can_unshare_user_namespace_and_change_root: change_root.is_ok(),
	};

	let errs: Vec<SecureModeError> = [landlock, seccomp, change_root]
		.into_iter()
		.filter_map(|result| result.err())
		.collect();
	let err_occurred = print_secure_mode_message(errs);
	if err_occurred {
		gum::error!(
			target: LOG_TARGET,
			"{}",
			SECURE_MODE_ANNOUNCEMENT,
		);
	}

	security_status
}

type SecureModeResult = std::result::Result<(), SecureModeError>;

/// Errors related to enabling Secure Validator Mode.
#[derive(Debug)]
enum SecureModeError {
	CannotEnableLandlock(String),
	CannotEnableSeccomp(String),
	CannotUnshareUserNamespaceAndChangeRoot(String),
}

impl SecureModeError {
	/// Whether this error is allowed with Secure Validator Mode enabled.
	fn is_allowed_in_secure_mode(&self) -> bool {
		use SecureModeError::*;
		match self {
			CannotEnableLandlock(_) => true,
			CannotEnableSeccomp(_) => false,
			CannotUnshareUserNamespaceAndChangeRoot(_) => false,
		}
	}
}

impl fmt::Display for SecureModeError {
	fn fmt(&self, f: &mut fmt::Formatter<'_>) -> fmt::Result {
		use SecureModeError::*;
		match self {
			CannotEnableLandlock(err) => write!(f, "Cannot enable landlock, a Linux 5.13+ kernel security feature: {err}"),
			CannotEnableSeccomp(err) => write!(f, "Cannot enable seccomp, a Linux-specific kernel security feature: {err}"),
			CannotUnshareUserNamespaceAndChangeRoot(err) => write!(f, "Cannot unshare user namespace and change root, which are Linux-specific kernel security features: {err}"),
		}
	}
}

/// Errors if Secure Validator Mode and some mandatory errors occurred, warn otherwise.
///
/// # Returns
///
/// `true` if an error was printed, `false` otherwise.
fn print_secure_mode_message(errs: Vec<SecureModeError>) -> bool {
	// Trying to run securely and some mandatory errors occurred.
	const SECURE_MODE_ERROR: &'static str = "🚨 Your system cannot securely run a validator. \
		 \nRunning validation of malicious PVF code has a higher risk of compromising this machine.";
	// Some errors occurred when running insecurely, or some optional errors occurred when running
	// securely.
	const SECURE_MODE_WARNING: &'static str = "🚨 Some security issues have been detected. \
		 \nRunning validation of malicious PVF code has a higher risk of compromising this machine.";

	if errs.is_empty() {
		return false
	}

	let errs_allowed = errs.iter().all(|err| err.is_allowed_in_secure_mode());
	let errs_string: String = errs
		.iter()
		.map(|err| {
			format!(
				"\n  - {}{}",
				if err.is_allowed_in_secure_mode() { "Optional: " } else { "" },
				err
			)
		})
		.collect();

	if errs_allowed {
		gum::warn!(
			target: LOG_TARGET,
			"{}{}",
			SECURE_MODE_WARNING,
			errs_string,
		);
		false
	} else {
		gum::error!(
			target: LOG_TARGET,
			"{}{}",
			SECURE_MODE_ERROR,
			errs_string,
		);
		true
	}
}

/// Check if we can change root to a new, sandboxed root and return an error if not.
///
/// We do this check by spawning a new process and trying to sandbox it. To get as close as possible
/// to running the check in a worker, we try it... in a worker. The expected return status is 0 on
/// success and -1 on failure.
async fn check_can_unshare_user_namespace_and_change_root(
	#[cfg_attr(not(target_os = "linux"), allow(unused_variables))]
	prepare_worker_program_path: &Path,
	#[cfg_attr(not(target_os = "linux"), allow(unused_variables))] cache_path: &Path,
) -> SecureModeResult {
	cfg_if::cfg_if! {
		if #[cfg(target_os = "linux")] {
<<<<<<< HEAD
			let cache_dir_tempdir =
				crate::worker_interface::tmppath_in("check-can-unshare", cache_path)
				.await
				.map_err(
					|err|
					SecureModeError::CannotUnshareUserNamespaceAndChangeRoot(
						format!("could not create a temporary directory in {:?}: {}", cache_path, err)
					)
				)?;
=======
			let cache_dir_tempdir = tempfile::Builder::new()
				.prefix("check-can-unshare-")
				.tempdir_in(cache_path)
				.map_err(|err| SecureModeError::CannotUnshareUserNamespaceAndChangeRoot(
					format!("could not create a temporary directory in {:?}: {}", cache_path, err)
				))?;
>>>>>>> cfa19c37
			match tokio::process::Command::new(prepare_worker_program_path)
				.arg("--check-can-unshare-user-namespace-and-change-root")
				.arg(cache_dir_tempdir.path())
				.output()
				.await
			{
				Ok(output) if output.status.success() => Ok(()),
				Ok(output) => {
					let stderr = std::str::from_utf8(&output.stderr)
						.expect("child process writes a UTF-8 string to stderr; qed")
						.trim();
					if stderr.is_empty() {
						Err(SecureModeError::CannotUnshareUserNamespaceAndChangeRoot(
							"not available".into()
						))
					} else {
						Err(SecureModeError::CannotUnshareUserNamespaceAndChangeRoot(
							format!("not available: {}", stderr)
						))
					}
				},
				Err(err) =>
					Err(SecureModeError::CannotUnshareUserNamespaceAndChangeRoot(
						format!("could not start child process: {}", err)
					)),
			}
		} else {
			Err(SecureModeError::CannotUnshareUserNamespaceAndChangeRoot(
				"only available on Linux".into()
			))
		}
	}
}

/// Check if landlock is supported and return an error if not.
///
/// We do this check by spawning a new process and trying to sandbox it. To get as close as possible
/// to running the check in a worker, we try it... in a worker. The expected return status is 0 on
/// success and -1 on failure.
async fn check_landlock(
	#[cfg_attr(not(target_os = "linux"), allow(unused_variables))]
	prepare_worker_program_path: &Path,
) -> SecureModeResult {
	cfg_if::cfg_if! {
		if #[cfg(target_os = "linux")] {
			match tokio::process::Command::new(prepare_worker_program_path)
				.arg("--check-can-enable-landlock")
				.output()
				.await
			{
				Ok(output) if output.status.success() => Ok(()),
				Ok(output) => {
					let abi =
						polkadot_node_core_pvf_common::worker::security::landlock::LANDLOCK_ABI as u8;
					let stderr = std::str::from_utf8(&output.stderr)
						.expect("child process writes a UTF-8 string to stderr; qed")
						.trim();
					if stderr.is_empty() {
						Err(SecureModeError::CannotEnableLandlock(
							format!("landlock ABI {} not available", abi)
						))
					} else {
						Err(SecureModeError::CannotEnableLandlock(
							format!("not available: {}", stderr)
						))
					}
				},
				Err(err) =>
					Err(SecureModeError::CannotEnableLandlock(
						format!("could not start child process: {}", err)
					)),
			}
		} else {
			Err(SecureModeError::CannotEnableLandlock(
				"only available on Linux".into()
			))
		}
	}
}

/// Check if seccomp is supported and return an error if not.
///
/// We do this check by spawning a new process and trying to sandbox it. To get as close as possible
/// to running the check in a worker, we try it... in a worker. The expected return status is 0 on
/// success and -1 on failure.
async fn check_seccomp(
	#[cfg_attr(not(all(target_os = "linux", target_arch = "x86_64")), allow(unused_variables))]
	prepare_worker_program_path: &Path,
) -> SecureModeResult {
	cfg_if::cfg_if! {
		if #[cfg(target_os = "linux")] {
			cfg_if::cfg_if! {
				if #[cfg(target_arch = "x86_64")] {
					match tokio::process::Command::new(prepare_worker_program_path)
						.arg("--check-can-enable-seccomp")
						.output()
						.await
					{
						Ok(output) if output.status.success() => Ok(()),
						Ok(output) => {
							let stderr = std::str::from_utf8(&output.stderr)
								.expect("child process writes a UTF-8 string to stderr; qed")
								.trim();
							if stderr.is_empty() {
								Err(SecureModeError::CannotEnableSeccomp(
									"not available".into()
								))
							} else {
								Err(SecureModeError::CannotEnableSeccomp(
									format!("not available: {}", stderr)
								))
							}
						},
						Err(err) =>
							Err(SecureModeError::CannotEnableSeccomp(
								format!("could not start child process: {}", err)
							)),
					}
				} else {
					Err(SecureModeError::CannotEnableSeccomp(
						"only supported on CPUs from the x86_64 family (usually Intel or AMD)".into()
					))
				}
			}
		} else {
			cfg_if::cfg_if! {
				if #[cfg(target_arch = "x86_64")] {
					Err(SecureModeError::CannotEnableSeccomp(
						"only supported on Linux".into()
					))
				} else {
					Err(SecureModeError::CannotEnableSeccomp(
						"only supported on Linux and on CPUs from the x86_64 family (usually Intel or AMD).".into()
					))
				}
			}
		}
	}
}<|MERGE_RESOLUTION|>--- conflicted
+++ resolved
@@ -153,24 +153,12 @@
 ) -> SecureModeResult {
 	cfg_if::cfg_if! {
 		if #[cfg(target_os = "linux")] {
-<<<<<<< HEAD
-			let cache_dir_tempdir =
-				crate::worker_interface::tmppath_in("check-can-unshare", cache_path)
-				.await
-				.map_err(
-					|err|
-					SecureModeError::CannotUnshareUserNamespaceAndChangeRoot(
-						format!("could not create a temporary directory in {:?}: {}", cache_path, err)
-					)
-				)?;
-=======
 			let cache_dir_tempdir = tempfile::Builder::new()
 				.prefix("check-can-unshare-")
 				.tempdir_in(cache_path)
 				.map_err(|err| SecureModeError::CannotUnshareUserNamespaceAndChangeRoot(
 					format!("could not create a temporary directory in {:?}: {}", cache_path, err)
 				))?;
->>>>>>> cfa19c37
 			match tokio::process::Command::new(prepare_worker_program_path)
 				.arg("--check-can-unshare-user-namespace-and-change-root")
 				.arg(cache_dir_tempdir.path())
