// Copyright (C) Parity Technologies (UK) Ltd.
// This file is part of Polkadot.

// Polkadot is free software: you can redistribute it and/or modify
// it under the terms of the GNU General Public License as published by
// the Free Software Foundation, either version 3 of the License, or
// (at your option) any later version.

// Polkadot is distributed in the hope that it will be useful,
// but WITHOUT ANY WARRANTY; without even the implied warranty of
// MERCHANTABILITY or FITNESS FOR A PARTICULAR PURPOSE.  See the
// GNU General Public License for more details.

// You should have received a copy of the GNU General Public License
// along with Polkadot.  If not, see <http://www.gnu.org/licenses/>.

//! Common logic for implementation of worker processes.

use crate::LOG_TARGET;
use futures::FutureExt as _;
use futures_timer::Delay;
use parity_scale_codec::Encode;
use pin_project::pin_project;
use polkadot_node_core_pvf_common::{SecurityStatus, WorkerHandshake};
use rand::Rng;
use std::{
	fmt, mem,
	path::{Path, PathBuf},
	pin::Pin,
	task::{Context, Poll},
	time::Duration,
};
use tokio::{
	io::{self, AsyncRead, AsyncReadExt as _, AsyncWrite, AsyncWriteExt as _, ReadBuf},
	net::{UnixListener, UnixStream},
	process,
};

/// A multiple of the job timeout (in CPU time) for which we are willing to wait on the host (in
/// wall clock time). This is lenient because CPU time may go slower than wall clock time.
pub const JOB_TIMEOUT_WALL_CLOCK_FACTOR: u32 = 4;

/// This is publicly exposed only for integration tests.
///
/// # Parameters
///
/// - `debug_id`: An identifier for the process (e.g. "execute" or "prepare").
///
/// - `program_path`: The path to the program.
///
/// - `cache_path`: The path to the artifact cache.
///
/// - `extra_args`: Optional extra CLI arguments to the program. NOTE: Should only contain data
///   required before the handshake, like node/worker versions for the version check. Other data
///   should go through the handshake.
///
/// - `spawn_timeout`: The amount of time to wait for the child process to spawn.
///
/// - `security_status`: contains the detected status of security features.
#[doc(hidden)]
pub async fn spawn_with_program_path(
	debug_id: &'static str,
	program_path: impl Into<PathBuf>,
	cache_path: &Path,
	extra_args: &[&str],
	spawn_timeout: Duration,
	security_status: SecurityStatus,
) -> Result<(IdleWorker, WorkerHandle), SpawnErr> {
	let program_path = program_path.into();
	let worker_dir = WorkerDir::new(debug_id, cache_path).await?;
	let extra_args: Vec<String> = extra_args.iter().map(|arg| arg.to_string()).collect();
	// Hack the borrow-checker.
	let program_path_clone = program_path.clone();
	let worker_dir_clone = worker_dir.path.clone();
	let extra_args_clone = extra_args.clone();

	with_transient_socket_path(debug_id, |socket_path| {
		let socket_path = socket_path.to_owned();
		let worker_dir_path = worker_dir.path().to_owned();

		async move {
<<<<<<< HEAD
			let listener = match UnixListener::bind(&socket_path) {
				Ok(ok) => ok,
				Err(err) => return Err(SpawnErr::Bind { socket_path, err: err.to_string() }),
			};

			let handle =
				WorkerHandle::spawn(&program_path, &extra_args, &socket_path, &worker_dir.path)
					.map_err(|err| SpawnErr::ProcessSpawn { program_path, err: err.to_string() })?;
=======
			let listener = UnixListener::bind(&socket_path).map_err(|err| {
				gum::warn!(
					target: LOG_TARGET,
					%debug_id,
					?program_path,
					?extra_args,
					?worker_dir,
					?socket_path,
					"cannot bind unix socket: {:?}",
					err,
				);
				SpawnErr::Bind
			})?;

			let handle = WorkerHandle::spawn(
				&program_path,
				&extra_args,
				&socket_path,
				&worker_dir_path,
				security_status,
			)
			.map_err(|err| {
				gum::warn!(
					target: LOG_TARGET,
					%debug_id,
					?program_path,
					?extra_args,
					?worker_dir_path,
					?socket_path,
					"cannot spawn a worker: {:?}",
					err,
				);
				SpawnErr::ProcessSpawn
			})?;
>>>>>>> ec189333

			futures::select! {
				accept_result = listener.accept().fuse() => {
					let (mut stream, _) = accept_result
						.map_err(|err| SpawnErr::Accept { socket_path, err: err.to_string() })?;
					send_worker_handshake(&mut stream, WorkerHandshake { security_status })
						.await
						.map_err(|err| SpawnErr::Handshake { err: err.to_string() })?;
					Ok((IdleWorker { stream, pid: handle.id(), worker_dir }, handle))
				}
				_ = Delay::new(spawn_timeout).fuse() => Err(SpawnErr::AcceptTimeout{spawn_timeout}),
			}
		}
	})
	.await
	.map_err(|err| {
		gum::warn!(
			target: LOG_TARGET,
			%debug_id,
			?program_path_clone,
			?extra_args_clone,
			?worker_dir_clone,
			"error spawning worker: {}",
			err,
		);
		err
	})
}

async fn with_transient_socket_path<T, F, Fut>(debug_id: &'static str, f: F) -> Result<T, SpawnErr>
where
	F: FnOnce(&Path) -> Fut,
	Fut: futures::Future<Output = Result<T, SpawnErr>> + 'static,
{
	/// Returns a path under [`std::env::temp_dir`]. The path name will start with the given prefix.
	///
	/// There is only a certain number of retries. If exceeded this function will give up and return
	/// an error.
	pub async fn tmppath(prefix: &str) -> io::Result<PathBuf> {
		fn make_tmppath(prefix: &str, dir: &Path) -> PathBuf {
			use rand::distributions::Alphanumeric;

			const DESCRIMINATOR_LEN: usize = 10;

			let mut buf = Vec::with_capacity(prefix.len() + DESCRIMINATOR_LEN);
			buf.extend(prefix.as_bytes());
			buf.extend(rand::thread_rng().sample_iter(&Alphanumeric).take(DESCRIMINATOR_LEN));

			let s = std::str::from_utf8(&buf)
				.expect("the string is collected from a valid utf-8 sequence; qed");

			let mut path = dir.to_owned();
			path.push(s);
			path
		}

		const NUM_RETRIES: usize = 50;

		let dir = std::env::temp_dir();
		for _ in 0..NUM_RETRIES {
			let tmp_path = make_tmppath(prefix, &dir);
			if !tmp_path.exists() {
				return Ok(tmp_path)
			}
		}

		Err(io::Error::new(io::ErrorKind::Other, "failed to create a temporary path"))
	}

	let socket_path = tmppath(&format!("pvf-host-{}-", debug_id))
		.await
		.map_err(|_| SpawnErr::TmpPath)?;
	let result = f(&socket_path).await;

	// Best effort to remove the socket file. Under normal circumstances the socket will be removed
	// by the worker. We make sure that it is removed here, just in case a failed rendezvous.
	let _ = tokio::fs::remove_file(socket_path).await;

	result
}

/// A struct that represents an idle worker.
///
/// This struct is supposed to be used as a token that is passed by move into a subroutine that
/// initiates a job. If the worker dies on the duty, then the token is not returned.
#[derive(Debug)]
pub struct IdleWorker {
	/// The stream to which the child process is connected.
	pub stream: UnixStream,

	/// The identifier of this process. Used to reset the niceness.
	pub pid: u32,

	/// The temporary per-worker path. We clean up the worker dir between jobs and delete it when
	/// the worker dies.
	pub worker_dir: WorkerDir,
}

/// This is publicly exposed only for integration tests.
///
/// An error happened during spawning a worker process.
#[derive(thiserror::Error, Clone, Debug)]
#[doc(hidden)]
pub enum SpawnErr {
	#[error("cannot obtain a temporary path location")]
	TmpPath,
<<<<<<< HEAD
	#[error("an FS error occurred: {err}")]
	Fs { err: String },
	#[error("cannot bind the socket to the given path {socket_path:?}: {err}")]
	Bind { socket_path: PathBuf, err: String },
	#[error(
		"an error happened during accepting a connection to the socket {socket_path:?}: {err}"
	)]
	Accept { socket_path: PathBuf, err: String },
	#[error("an error happened during spawning the process at path {program_path:?}: {err}")]
	ProcessSpawn { program_path: PathBuf, err: String },
	#[error("the deadline {}ms allotted for the worker spawning and connecting to the socket has elapsed", .spawn_timeout.as_millis())]
	AcceptTimeout { spawn_timeout: Duration },
	#[error("failed to send handshake after successful spawning was signaled: {err}")]
	Handshake { err: String },
=======
	/// Cannot bind the socket to the given path.
	Bind,
	/// An error happened during accepting a connection to the socket.
	Accept,
	/// An error happened during spawning the process.
	ProcessSpawn,
	/// The deadline allotted for the worker spawning and connecting to the socket has elapsed.
	AcceptTimeout,
	/// Failed to send handshake after successful spawning was signaled
	Handshake,
>>>>>>> ec189333
}

/// This is a representation of a potentially running worker. Drop it and the process will be
/// killed.
///
/// A worker's handle is also a future that resolves when it's detected that the worker's process
/// has been terminated. Since the worker is running in another process it is obviously not
/// necessary to poll this future to make the worker run, it's only for termination detection.
///
/// This future relies on the fact that a child process's stdout `fd` is closed upon its
/// termination.
#[pin_project]
pub struct WorkerHandle {
	child: process::Child,
	child_id: u32,
	#[pin]
	stdout: process::ChildStdout,
	program: PathBuf,
	drop_box: Box<[u8]>,
}

impl WorkerHandle {
	fn spawn(
		program: impl AsRef<Path>,
		extra_args: &[String],
		socket_path: impl AsRef<Path>,
		worker_dir_path: impl AsRef<Path>,
	) -> io::Result<Self> {
		// Clear all env vars from the spawned process.
		let mut command = process::Command::new(program.as_ref());
		command.env_clear();
		// Add back any env vars we want to keep.
		if let Ok(value) = std::env::var("RUST_LOG") {
			command.env("RUST_LOG", value);
		}

		let mut child = command
			.args(extra_args)
			.arg("--socket-path")
			.arg(socket_path.as_ref().as_os_str())
			.arg("--worker-dir-path")
			.arg(worker_dir_path.as_ref().as_os_str())
			.stdout(std::process::Stdio::piped())
			.kill_on_drop(true)
			.spawn()?;

		let child_id = child
			.id()
			.ok_or(io::Error::new(io::ErrorKind::Other, "could not get id of spawned process"))?;
		let stdout = child
			.stdout
			.take()
			.expect("the process spawned with piped stdout should have the stdout handle");

		Ok(WorkerHandle {
			child,
			child_id,
			stdout,
			program: program.as_ref().to_path_buf(),
			// We don't expect the bytes to be ever read. But in case we do, we should not use a
			// buffer of a small size, because otherwise if the child process does return any data
			// we will end up issuing a syscall for each byte. We also prefer not to do allocate
			// that on the stack, since each poll the buffer will be allocated and initialized (and
			// that's due `poll_read` takes &mut [u8] and there are no guarantees that a `poll_read`
			// won't ever read from there even though that's unlikely).
			//
			// OTOH, we also don't want to be super smart here and we could just afford to allocate
			// a buffer for that here.
			drop_box: vec![0; 8192].into_boxed_slice(),
		})
	}

	/// Returns the process id of this worker.
	pub fn id(&self) -> u32 {
		self.child_id
	}
}

impl futures::Future for WorkerHandle {
	type Output = ();

	fn poll(self: Pin<&mut Self>, cx: &mut Context<'_>) -> Poll<Self::Output> {
		let me = self.project();
		// Create a `ReadBuf` here instead of storing it in `WorkerHandle` to avoid a lifetime
		// parameter on `WorkerHandle`. Creating the `ReadBuf` is fairly cheap.
		let mut read_buf = ReadBuf::new(&mut *me.drop_box);
		match futures::ready!(AsyncRead::poll_read(me.stdout, cx, &mut read_buf)) {
			Ok(()) => {
				if read_buf.filled().len() > 0 {
					// weird, we've read something. Pretend that never happened and reschedule
					// ourselves.
					cx.waker().wake_by_ref();
					Poll::Pending
				} else {
					// Nothing read means `EOF` means the child was terminated. Resolve.
					Poll::Ready(())
				}
			},
			Err(err) => {
				// The implementation is guaranteed to not to return `WouldBlock` and Interrupted.
				// This leaves us with legit errors which we suppose were due to termination.

				// Log the status code.
				gum::debug!(
					target: LOG_TARGET,
					worker_pid = %me.child_id,
					status_code = ?me.child.try_wait().ok().flatten().map(|c| c.to_string()),
					"pvf worker ({}): {:?}",
					me.program.display(),
					err,
				);
				Poll::Ready(())
			},
		}
	}
}

impl fmt::Debug for WorkerHandle {
	fn fmt(&self, f: &mut fmt::Formatter<'_>) -> fmt::Result {
		write!(f, "WorkerHandle(pid={})", self.id())
	}
}

/// Write some data prefixed by its length into `w`.
pub async fn framed_send(w: &mut (impl AsyncWrite + Unpin), buf: &[u8]) -> io::Result<()> {
	let len_buf = buf.len().to_le_bytes();
	w.write_all(&len_buf).await?;
	w.write_all(buf).await?;
	Ok(())
}

/// Read some data prefixed by its length from `r`.
pub async fn framed_recv(r: &mut (impl AsyncRead + Unpin)) -> io::Result<Vec<u8>> {
	let mut len_buf = [0u8; mem::size_of::<usize>()];
	r.read_exact(&mut len_buf).await?;
	let len = usize::from_le_bytes(len_buf);
	let mut buf = vec![0; len];
	r.read_exact(&mut buf).await?;
	Ok(buf)
}

/// Sends a handshake with information for the worker.
async fn send_worker_handshake(
	stream: &mut UnixStream,
	handshake: WorkerHandshake,
) -> io::Result<()> {
	framed_send(stream, &handshake.encode()).await
}

/// A temporary worker dir that contains only files needed by the worker. The worker will change its
/// root (the `/` directory) to this directory; it should have access to no other paths on its
/// filesystem.
///
/// NOTE: This struct cleans up its associated directory when it is dropped. Therefore it should not
/// implement `Clone`.
///
/// # File structure
///
/// The overall file structure for the PVF system is as follows. The `worker-dir-X`s are managed by
/// this struct.
///
/// ```nocompile
/// + /<cache_path>/
///   - artifact-1
///   - artifact-2
///   - [...]
///   - worker-dir-1/  (new `/` for worker-1)
///     + socket                            (created by host)
///     + tmp-artifact                      (created by host) (prepare-only)
///     + artifact     (link -> artifact-1) (created by host) (execute-only)
///   - worker-dir-2/  (new `/` for worker-2)
///     + [...]
/// ```
#[derive(Debug)]
pub struct WorkerDir {
	tempdir: tempfile::TempDir,
}

impl WorkerDir {
	/// Creates a new, empty worker dir with a random name in the given cache dir.
	pub async fn new(debug_id: &'static str, cache_dir: &Path) -> Result<Self, SpawnErr> {
		let prefix = format!("worker-dir-{}-", debug_id);
<<<<<<< HEAD
		let path = tmppath_in(&prefix, cache_dir).await.map_err(|_| SpawnErr::TmpPath)?;
		tokio::fs::create_dir(&path)
			.await
			.map_err(|err| SpawnErr::Fs { err: err.to_string() })?;
		Ok(Self { path })
=======
		let tempdir = tempfile::Builder::new()
			.prefix(&prefix)
			.tempdir_in(cache_dir)
			.map_err(|_| SpawnErr::TmpPath)?;
		Ok(Self { tempdir })
>>>>>>> ec189333
	}

	pub fn path(&self) -> &Path {
		self.tempdir.path()
	}
}

// Not async since Rust has trouble with async recursion. There should be few files here anyway.
//
// TODO: A lingering malicious job can still access future files in this dir. See
// <https://github.com/paritytech/polkadot-sdk/issues/574> for how to fully secure this.
/// Clear the temporary worker dir without deleting it. Not deleting is important because the worker
/// has mounted its own separate filesystem here.
///
/// Should be called right after a job has finished. We don't want jobs to have access to
/// artifacts from previous jobs.
pub fn clear_worker_dir_path(worker_dir_path: &Path) -> io::Result<()> {
	fn remove_dir_contents(path: &Path) -> io::Result<()> {
		for entry in std::fs::read_dir(path)? {
			let entry = entry?;
			let path = entry.path();

			if entry.file_type()?.is_dir() {
				remove_dir_contents(&path)?;
				std::fs::remove_dir(path)?;
			} else {
				std::fs::remove_file(path)?;
			}
		}
		Ok(())
	}

	// Note the worker dir may not exist anymore because of the worker dying and being cleaned up.
	match remove_dir_contents(worker_dir_path) {
		Err(err) if matches!(err.kind(), io::ErrorKind::NotFound) => Ok(()),
		result => result,
	}
}<|MERGE_RESOLUTION|>--- conflicted
+++ resolved
@@ -79,7 +79,6 @@
 		let worker_dir_path = worker_dir.path().to_owned();
 
 		async move {
-<<<<<<< HEAD
 			let listener = match UnixListener::bind(&socket_path) {
 				Ok(ok) => ok,
 				Err(err) => return Err(SpawnErr::Bind { socket_path, err: err.to_string() }),
@@ -88,42 +87,6 @@
 			let handle =
 				WorkerHandle::spawn(&program_path, &extra_args, &socket_path, &worker_dir.path)
 					.map_err(|err| SpawnErr::ProcessSpawn { program_path, err: err.to_string() })?;
-=======
-			let listener = UnixListener::bind(&socket_path).map_err(|err| {
-				gum::warn!(
-					target: LOG_TARGET,
-					%debug_id,
-					?program_path,
-					?extra_args,
-					?worker_dir,
-					?socket_path,
-					"cannot bind unix socket: {:?}",
-					err,
-				);
-				SpawnErr::Bind
-			})?;
-
-			let handle = WorkerHandle::spawn(
-				&program_path,
-				&extra_args,
-				&socket_path,
-				&worker_dir_path,
-				security_status,
-			)
-			.map_err(|err| {
-				gum::warn!(
-					target: LOG_TARGET,
-					%debug_id,
-					?program_path,
-					?extra_args,
-					?worker_dir_path,
-					?socket_path,
-					"cannot spawn a worker: {:?}",
-					err,
-				);
-				SpawnErr::ProcessSpawn
-			})?;
->>>>>>> ec189333
 
 			futures::select! {
 				accept_result = listener.accept().fuse() => {
@@ -230,9 +193,6 @@
 pub enum SpawnErr {
 	#[error("cannot obtain a temporary path location")]
 	TmpPath,
-<<<<<<< HEAD
-	#[error("an FS error occurred: {err}")]
-	Fs { err: String },
 	#[error("cannot bind the socket to the given path {socket_path:?}: {err}")]
 	Bind { socket_path: PathBuf, err: String },
 	#[error(
@@ -245,18 +205,6 @@
 	AcceptTimeout { spawn_timeout: Duration },
 	#[error("failed to send handshake after successful spawning was signaled: {err}")]
 	Handshake { err: String },
-=======
-	/// Cannot bind the socket to the given path.
-	Bind,
-	/// An error happened during accepting a connection to the socket.
-	Accept,
-	/// An error happened during spawning the process.
-	ProcessSpawn,
-	/// The deadline allotted for the worker spawning and connecting to the socket has elapsed.
-	AcceptTimeout,
-	/// Failed to send handshake after successful spawning was signaled
-	Handshake,
->>>>>>> ec189333
 }
 
 /// This is a representation of a potentially running worker. Drop it and the process will be
@@ -439,19 +387,11 @@
 	/// Creates a new, empty worker dir with a random name in the given cache dir.
 	pub async fn new(debug_id: &'static str, cache_dir: &Path) -> Result<Self, SpawnErr> {
 		let prefix = format!("worker-dir-{}-", debug_id);
-<<<<<<< HEAD
-		let path = tmppath_in(&prefix, cache_dir).await.map_err(|_| SpawnErr::TmpPath)?;
-		tokio::fs::create_dir(&path)
-			.await
-			.map_err(|err| SpawnErr::Fs { err: err.to_string() })?;
-		Ok(Self { path })
-=======
 		let tempdir = tempfile::Builder::new()
 			.prefix(&prefix)
 			.tempdir_in(cache_dir)
 			.map_err(|_| SpawnErr::TmpPath)?;
 		Ok(Self { tempdir })
->>>>>>> ec189333
 	}
 
 	pub fn path(&self) -> &Path {
