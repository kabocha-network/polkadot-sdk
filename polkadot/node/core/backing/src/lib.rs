// Copyright (C) Parity Technologies (UK) Ltd.
// This file is part of Polkadot.

// Polkadot is free software: you can redistribute it and/or modify
// it under the terms of the GNU General Public License as published by
// the Free Software Foundation, either version 3 of the License, or
// (at your option) any later version.

// Polkadot is distributed in the hope that it will be useful,
// but WITHOUT ANY WARRANTY; without even the implied warranty of
// MERCHANTABILITY or FITNESS FOR A PARTICULAR PURPOSE.  See the
// GNU General Public License for more details.

// You should have received a copy of the GNU General Public License
// along with Polkadot.  If not, see <http://www.gnu.org/licenses/>.

//! Implements the `CandidateBackingSubsystem`.
//!
//! This subsystem maintains the entire responsibility of tracking parachain
//! candidates which can be backed, as well as the issuance of statements
//! about candidates when run on a validator node.
//!
//! There are two types of statements: `Seconded` and `Valid`.
//! `Seconded` implies `Valid`, and nothing should be stated as
//! `Valid` unless its already been `Seconded`.
//!
//! Validators may only second candidates which fall under their own group
//! assignment, and they may only second one candidate per depth per active leaf.
//! Candidates which are stated as either `Second` or `Valid` by a majority of the
//! assigned group of validators may be backed on-chain and proceed to the availability
//! stage.
//!
//! Depth is a concept relating to asynchronous backing, by which validators
//! short sub-chains of candidates are backed and extended off-chain, and then placed
//! asynchronously into blocks of the relay chain as those are authored and as the
//! relay-chain state becomes ready for them. Asynchronous backing allows parachains to
//! grow mostly independently from the state of the relay chain, which gives more time for
//! parachains to be validated and thereby increases performance.
//!
//! Most of the work of asynchronous backing is handled by the Prospective Parachains
//! subsystem. The 'depth' of a parachain block with respect to a relay chain block is
//! a measure of how many parachain blocks are between the most recent included parachain block
//! in the post-state of the relay-chain block and the candidate. For instance,
//! a candidate that descends directly from the most recent parachain block in the relay-chain
//! state has depth 0. The child of that candidate would have depth 1. And so on.
//!
//! The candidate backing subsystem keeps track of a set of 'active leaves' which are the
//! most recent blocks in the relay-chain (which is in fact a tree) which could be built
//! upon. Depth is always measured against active leaves, and the valid relay-parent that
//! each candidate can have is determined by the active leaves. The Prospective Parachains
//! subsystem enforces that the relay-parent increases monotonically, so that logic
//! is not handled here. By communicating with the Prospective Parachains subsystem,
//! this subsystem extrapolates an "implicit view" from the set of currently active leaves,
//! which determines the set of all recent relay-chain block hashes which could be relay-parents
//! for candidates backed in children of the active leaves.
//!
//! In fact, this subsystem relies on the Statement Distribution subsystem to prevent spam
//! by enforcing the rule that each validator may second at most one candidate per depth per
//! active leaf. This bounds the number of candidates that the system needs to consider and
//! is not handled within this subsystem, except for candidates seconded locally.
//!
//! This subsystem also handles relay-chain heads which don't support asynchronous backing.
//! For such active leaves, the only valid relay-parent is the leaf hash itself and the only
//! allowed depth is 0.

#![deny(unused_crate_dependencies)]

use std::{
	collections::{BTreeMap, HashMap, HashSet},
	sync::Arc,
};

use bitvec::vec::BitVec;
use futures::{
	channel::{mpsc, oneshot},
	future::BoxFuture,
	stream::FuturesOrdered,
	FutureExt, SinkExt, StreamExt, TryFutureExt,
};

use error::{Error, FatalResult};
use polkadot_node_primitives::{
	AvailableData, InvalidCandidate, PoV, SignedFullStatementWithPVD, StatementWithPVD,
	ValidationResult,
};
use polkadot_node_subsystem::{
	messages::{
		AvailabilityDistributionMessage, AvailabilityStoreMessage, CanSecondRequest,
		CandidateBackingMessage, CandidateValidationMessage, CollatorProtocolMessage,
		HypotheticalCandidate, HypotheticalFrontierRequest, IntroduceCandidateRequest,
		ProspectiveParachainsMessage, ProvisionableData, ProvisionerMessage, RuntimeApiMessage,
		RuntimeApiRequest, StatementDistributionMessage, StoreAvailableDataError,
	},
	overseer, ActiveLeavesUpdate, FromOrchestra, OverseerSignal, SpawnedSubsystem, SubsystemError,
};
use polkadot_node_subsystem_util::{
	self as util,
	backing_implicit_view::{FetchError as ImplicitViewFetchError, View as ImplicitView},
	executor_params_at_relay_parent, request_from_runtime, request_session_index_for_child,
	request_validator_groups, request_validators,
	runtime::{
		self, prospective_parachains_mode, request_min_backing_votes, ProspectiveParachainsMode,
	},
	Validator,
};
use polkadot_primitives::{
	BackedCandidate, CandidateCommitments, CandidateHash, CandidateReceipt,
	CommittedCandidateReceipt, CoreIndex, CoreState, ExecutorParams, Hash, Id as ParaId,
	PersistedValidationData, PvfExecTimeoutKind, SigningContext, ValidationCode, ValidatorId,
	ValidatorIndex, ValidatorSignature, ValidityAttestation,
};
use sp_keystore::KeystorePtr;
use statement_table::{
	generic::AttestedCandidate as TableAttestedCandidate,
	v2::{
		SignedStatement as TableSignedStatement, Statement as TableStatement,
		Summary as TableSummary,
	},
	Config as TableConfig, Context as TableContextTrait, Table,
};
use util::vstaging::get_disabled_validators_with_fallback;

mod error;

mod metrics;
use self::metrics::Metrics;

#[cfg(test)]
mod tests;

const LOG_TARGET: &str = "parachain::candidate-backing";

/// PoV data to validate.
enum PoVData {
	/// Already available (from candidate selection).
	Ready(Arc<PoV>),
	/// Needs to be fetched from validator (we are checking a signed statement).
	FetchFromValidator {
		from_validator: ValidatorIndex,
		candidate_hash: CandidateHash,
		pov_hash: Hash,
	},
}

enum ValidatedCandidateCommand {
	// We were instructed to second the candidate that has been already validated.
	Second(BackgroundValidationResult),
	// We were instructed to validate the candidate.
	Attest(BackgroundValidationResult),
	// We were not able to `Attest` because backing validator did not send us the PoV.
	AttestNoPoV(CandidateHash),
}

impl std::fmt::Debug for ValidatedCandidateCommand {
	fn fmt(&self, f: &mut std::fmt::Formatter) -> std::fmt::Result {
		let candidate_hash = self.candidate_hash();
		match *self {
			ValidatedCandidateCommand::Second(_) => write!(f, "Second({})", candidate_hash),
			ValidatedCandidateCommand::Attest(_) => write!(f, "Attest({})", candidate_hash),
			ValidatedCandidateCommand::AttestNoPoV(_) => write!(f, "Attest({})", candidate_hash),
		}
	}
}

impl ValidatedCandidateCommand {
	fn candidate_hash(&self) -> CandidateHash {
		match *self {
			ValidatedCandidateCommand::Second(Ok(ref outputs)) => outputs.candidate.hash(),
			ValidatedCandidateCommand::Second(Err(ref candidate)) => candidate.hash(),
			ValidatedCandidateCommand::Attest(Ok(ref outputs)) => outputs.candidate.hash(),
			ValidatedCandidateCommand::Attest(Err(ref candidate)) => candidate.hash(),
			ValidatedCandidateCommand::AttestNoPoV(candidate_hash) => candidate_hash,
		}
	}
}

/// The candidate backing subsystem.
pub struct CandidateBackingSubsystem {
	keystore: KeystorePtr,
	metrics: Metrics,
}

impl CandidateBackingSubsystem {
	/// Create a new instance of the `CandidateBackingSubsystem`.
	pub fn new(keystore: KeystorePtr, metrics: Metrics) -> Self {
		Self { keystore, metrics }
	}
}

#[overseer::subsystem(CandidateBacking, error = SubsystemError, prefix = self::overseer)]
impl<Context> CandidateBackingSubsystem
where
	Context: Send + Sync,
{
	fn start(self, ctx: Context) -> SpawnedSubsystem {
		let future = async move {
			run(ctx, self.keystore, self.metrics)
				.await
				.map_err(|e| SubsystemError::with_origin("candidate-backing", e))
		}
		.boxed();

		SpawnedSubsystem { name: "candidate-backing-subsystem", future }
	}
}

struct PerRelayParentState {
	prospective_parachains_mode: ProspectiveParachainsMode,
	/// The hash of the relay parent on top of which this job is doing it's work.
	parent: Hash,
	/// The `ParaId` assigned to the local validator at this relay parent.
	assignment: Option<ParaId>,
	/// The candidates that are backed by enough validators in their group, by hash.
	backed: HashSet<CandidateHash>,
	/// The table of candidates and statements under this relay-parent.
	table: Table<TableContext>,
	/// The table context, including groups.
	table_context: TableContext,
	/// We issued `Seconded` or `Valid` statements on about these candidates.
	issued_statements: HashSet<CandidateHash>,
	/// These candidates are undergoing validation in the background.
	awaiting_validation: HashSet<CandidateHash>,
	/// Data needed for retrying in case of `ValidatedCandidateCommand::AttestNoPoV`.
	fallbacks: HashMap<CandidateHash, AttestingData>,
	/// The minimum backing votes threshold.
	minimum_backing_votes: u32,
}

struct PerCandidateState {
	persisted_validation_data: PersistedValidationData,
	seconded_locally: bool,
	para_id: ParaId,
	relay_parent: Hash,
}

struct ActiveLeafState {
	prospective_parachains_mode: ProspectiveParachainsMode,
	/// The candidates seconded at various depths under this active
	/// leaf with respect to parachain id. A candidate can only be
	/// seconded when its hypothetical frontier under every active leaf
	/// has an empty entry in this map.
	///
	/// When prospective parachains are disabled, the only depth
	/// which is allowed is 0.
	seconded_at_depth: HashMap<ParaId, BTreeMap<usize, CandidateHash>>,
}

/// The state of the subsystem.
struct State {
	/// The utility for managing the implicit and explicit views in a consistent way.
	///
	/// We only feed leaves which have prospective parachains enabled to this view.
	implicit_view: ImplicitView,
	/// State tracked for all active leaves, whether or not they have prospective parachains
	/// enabled.
	per_leaf: HashMap<Hash, ActiveLeafState>,
	/// State tracked for all relay-parents backing work is ongoing for. This includes
	/// all active leaves.
	///
	/// relay-parents fall into one of 3 categories.
	///   1. active leaves which do support prospective parachains
	///   2. active leaves which do not support prospective parachains
	///   3. relay-chain blocks which are ancestors of an active leaf and do support prospective
	///      parachains.
	///
	/// Relay-chain blocks which don't support prospective parachains are
	/// never included in the fragment trees of active leaves which do.
	///
	/// While it would be technically possible to support such leaves in
	/// fragment trees, it only benefits the transition period when asynchronous
	/// backing is being enabled and complicates code complexity.
	per_relay_parent: HashMap<Hash, PerRelayParentState>,
	/// State tracked for all candidates relevant to the implicit view.
	///
	/// This is guaranteed to have an entry for each candidate with a relay parent in the implicit
	/// or explicit view for which a `Seconded` statement has been successfully imported.
	per_candidate: HashMap<CandidateHash, PerCandidateState>,
	/// A cloneable sender which is dispatched to background candidate validation tasks to inform
	/// the main task of the result.
	background_validation_tx: mpsc::Sender<(Hash, ValidatedCandidateCommand)>,
	/// The handle to the keystore used for signing.
	keystore: KeystorePtr,
}

impl State {
	fn new(
		background_validation_tx: mpsc::Sender<(Hash, ValidatedCandidateCommand)>,
		keystore: KeystorePtr,
	) -> Self {
		State {
			implicit_view: ImplicitView::default(),
			per_leaf: HashMap::default(),
			per_relay_parent: HashMap::default(),
			per_candidate: HashMap::new(),
			background_validation_tx,
			keystore,
		}
	}
}

#[overseer::contextbounds(CandidateBacking, prefix = self::overseer)]
async fn run<Context>(
	mut ctx: Context,
	keystore: KeystorePtr,
	metrics: Metrics,
) -> FatalResult<()> {
	let (background_validation_tx, mut background_validation_rx) = mpsc::channel(16);
	let mut state = State::new(background_validation_tx, keystore);

	loop {
		let res =
			run_iteration(&mut ctx, &mut state, &metrics, &mut background_validation_rx).await;

		match res {
			Ok(()) => break,
			Err(e) => crate::error::log_error(Err(e))?,
		}
	}

	Ok(())
}

#[overseer::contextbounds(CandidateBacking, prefix = self::overseer)]
async fn run_iteration<Context>(
	ctx: &mut Context,
	state: &mut State,
	metrics: &Metrics,
	background_validation_rx: &mut mpsc::Receiver<(Hash, ValidatedCandidateCommand)>,
) -> Result<(), Error> {
	loop {
		futures::select!(
			validated_command = background_validation_rx.next().fuse() => {
				if let Some((relay_parent, command)) = validated_command {
					handle_validated_candidate_command(
						&mut *ctx,
						state,
						relay_parent,
						command,
						metrics,
					).await?;
				} else {
					panic!("background_validation_tx always alive at this point; qed");
				}
			}
			from_overseer = ctx.recv().fuse() => {
				match from_overseer.map_err(Error::OverseerExited)? {
					FromOrchestra::Signal(OverseerSignal::ActiveLeaves(update)) => {
						handle_active_leaves_update(
							&mut *ctx,
							update,
							state,
						).await?;
					}
					FromOrchestra::Signal(OverseerSignal::BlockFinalized(..)) => {}
					FromOrchestra::Signal(OverseerSignal::Conclude) => return Ok(()),
					FromOrchestra::Communication { msg } => {
						handle_communication(&mut *ctx, state, msg, metrics).await?;
					}
				}
			}
		)
	}
}

/// In case a backing validator does not provide a PoV, we need to retry with other backing
/// validators.
///
/// This is the data needed to accomplish this. Basically all the data needed for spawning a
/// validation job and a list of backing validators, we can try.
#[derive(Clone)]
struct AttestingData {
	/// The candidate to attest.
	candidate: CandidateReceipt,
	/// Hash of the PoV we need to fetch.
	pov_hash: Hash,
	/// Validator we are currently trying to get the PoV from.
	from_validator: ValidatorIndex,
	/// Other backing validators we can try in case `from_validator` failed.
	backing: Vec<ValidatorIndex>,
}

#[derive(Default)]
struct TableContext {
	validator: Option<Validator>,
	groups: HashMap<ParaId, Vec<ValidatorIndex>>,
	validators: Vec<ValidatorId>,
	disabled_validators: Vec<ValidatorIndex>,
}

impl TableContext {
	// Returns `true` if the provided `ValidatorIndex` is in the disabled validators list
	pub fn validator_is_disabled(&self, validator_idx: &ValidatorIndex) -> bool {
		self.disabled_validators
			.iter()
			.any(|disabled_val_idx| *disabled_val_idx == *validator_idx)
	}

	// Returns `true` if the local validator is in the disabled validators list
	pub fn local_validator_is_disabled(&self) -> Option<bool> {
		self.validator.as_ref().map(|v| v.disabled())
	}
}

impl TableContextTrait for TableContext {
	type AuthorityId = ValidatorIndex;
	type Digest = CandidateHash;
	type GroupId = ParaId;
	type Signature = ValidatorSignature;
	type Candidate = CommittedCandidateReceipt;

	fn candidate_digest(candidate: &CommittedCandidateReceipt) -> CandidateHash {
		candidate.hash()
	}

	fn candidate_group(candidate: &CommittedCandidateReceipt) -> ParaId {
		candidate.descriptor().para_id
	}

	fn is_member_of(&self, authority: &ValidatorIndex, group: &ParaId) -> bool {
		self.groups.get(group).map_or(false, |g| g.iter().any(|a| a == authority))
	}

	fn get_group_size(&self, group: &ParaId) -> Option<usize> {
		self.groups.get(group).map(|g| g.len())
	}
}

// It looks like it's not possible to do an `impl From` given the current state of
// the code. So this does the necessary conversion.
fn primitive_statement_to_table(s: &SignedFullStatementWithPVD) -> TableSignedStatement {
	let statement = match s.payload() {
		StatementWithPVD::Seconded(c, _) => TableStatement::Seconded(c.clone()),
		StatementWithPVD::Valid(h) => TableStatement::Valid(*h),
	};

	TableSignedStatement {
		statement,
		signature: s.signature().clone(),
		sender: s.validator_index(),
	}
}

fn table_attested_to_backed(
	attested: TableAttestedCandidate<
		ParaId,
		CommittedCandidateReceipt,
		ValidatorIndex,
		ValidatorSignature,
	>,
	table_context: &TableContext,
) -> Option<BackedCandidate> {
	let TableAttestedCandidate { candidate, validity_votes, group_id: para_id } = attested;

	let (ids, validity_votes): (Vec<_>, Vec<ValidityAttestation>) =
		validity_votes.into_iter().map(|(id, vote)| (id, vote.into())).unzip();

	let group = table_context.groups.get(&para_id)?;

	let mut validator_indices = BitVec::with_capacity(group.len());

	validator_indices.resize(group.len(), false);

	// The order of the validity votes in the backed candidate must match
	// the order of bits set in the bitfield, which is not necessarily
	// the order of the `validity_votes` we got from the table.
	let mut vote_positions = Vec::with_capacity(validity_votes.len());
	for (orig_idx, id) in ids.iter().enumerate() {
		if let Some(position) = group.iter().position(|x| x == id) {
			validator_indices.set(position, true);
			vote_positions.push((orig_idx, position));
		} else {
			gum::warn!(
				target: LOG_TARGET,
				"Logic error: Validity vote from table does not correspond to group",
			);

			return None
		}
	}
	vote_positions.sort_by_key(|(_orig, pos_in_group)| *pos_in_group);

	Some(BackedCandidate {
		candidate,
		validity_votes: vote_positions
			.into_iter()
			.map(|(pos_in_votes, _pos_in_group)| validity_votes[pos_in_votes].clone())
			.collect(),
		validator_indices,
	})
}

async fn store_available_data(
	sender: &mut impl overseer::CandidateBackingSenderTrait,
	n_validators: u32,
	candidate_hash: CandidateHash,
	available_data: AvailableData,
	expected_erasure_root: Hash,
) -> Result<(), Error> {
	let (tx, rx) = oneshot::channel();
	// Important: the `av-store` subsystem will check if the erasure root of the `available_data`
	// matches `expected_erasure_root` which was provided by the collator in the `CandidateReceipt`.
	// This check is consensus critical and the `backing` subsystem relies on it for ensuring
	// candidate validity.
	sender
		.send_message(AvailabilityStoreMessage::StoreAvailableData {
			candidate_hash,
			n_validators,
			available_data,
			expected_erasure_root,
			tx,
		})
		.await;

	rx.await
		.map_err(Error::StoreAvailableDataChannel)?
		.map_err(Error::StoreAvailableData)
}

// Make a `PoV` available.
//
// This calls the AV store to write the available data to storage. The AV store also checks the
// erasure root matches the `expected_erasure_root`.
// This returns `Err()` on erasure root mismatch or due to any AV store subsystem error.
//
// Otherwise, it returns `Ok(())`.
async fn make_pov_available(
	sender: &mut impl overseer::CandidateBackingSenderTrait,
	n_validators: usize,
	pov: Arc<PoV>,
	candidate_hash: CandidateHash,
	validation_data: PersistedValidationData,
	expected_erasure_root: Hash,
) -> Result<(), Error> {
	store_available_data(
		sender,
		n_validators as u32,
		candidate_hash,
		AvailableData { pov, validation_data },
		expected_erasure_root,
	)
	.await
}

async fn request_pov(
	sender: &mut impl overseer::CandidateBackingSenderTrait,
	relay_parent: Hash,
	from_validator: ValidatorIndex,
	para_id: ParaId,
	candidate_hash: CandidateHash,
	pov_hash: Hash,
) -> Result<Arc<PoV>, Error> {
	let (tx, rx) = oneshot::channel();
	sender
		.send_message(AvailabilityDistributionMessage::FetchPoV {
			relay_parent,
			from_validator,
			para_id,
			candidate_hash,
			pov_hash,
			tx,
		})
		.await;

	let pov = rx.await.map_err(|_| Error::FetchPoV)?;
	Ok(Arc::new(pov))
}

async fn request_candidate_validation(
	sender: &mut impl overseer::CandidateBackingSenderTrait,
	pvd: PersistedValidationData,
	code: ValidationCode,
	candidate_receipt: CandidateReceipt,
	pov: Arc<PoV>,
	executor_params: ExecutorParams,
) -> Result<ValidationResult, Error> {
	let (tx, rx) = oneshot::channel();

	sender
		.send_message(CandidateValidationMessage::ValidateFromExhaustive(
			pvd,
			code,
			candidate_receipt,
			pov,
			executor_params,
			PvfExecTimeoutKind::Backing,
			tx,
		))
		.await;

	match rx.await {
		Ok(Ok(validation_result)) => Ok(validation_result),
		Ok(Err(err)) => Err(Error::ValidationFailed(err)),
		Err(err) => Err(Error::ValidateFromExhaustive(err)),
	}
}

struct BackgroundValidationOutputs {
	candidate: CandidateReceipt,
	commitments: CandidateCommitments,
	persisted_validation_data: PersistedValidationData,
}

type BackgroundValidationResult = Result<BackgroundValidationOutputs, CandidateReceipt>;

struct BackgroundValidationParams<S: overseer::CandidateBackingSenderTrait, F> {
	sender: S,
	tx_command: mpsc::Sender<(Hash, ValidatedCandidateCommand)>,
	candidate: CandidateReceipt,
	relay_parent: Hash,
	persisted_validation_data: PersistedValidationData,
	pov: PoVData,
	n_validators: usize,
	make_command: F,
}

async fn validate_and_make_available(
	params: BackgroundValidationParams<
		impl overseer::CandidateBackingSenderTrait,
		impl Fn(BackgroundValidationResult) -> ValidatedCandidateCommand + Sync,
	>,
) -> Result<(), Error> {
	let BackgroundValidationParams {
		mut sender,
		mut tx_command,
		candidate,
		relay_parent,
		persisted_validation_data,
		pov,
		n_validators,
		make_command,
	} = params;

	let validation_code = {
		let validation_code_hash = candidate.descriptor().validation_code_hash;
		let (tx, rx) = oneshot::channel();
		sender
			.send_message(RuntimeApiMessage::Request(
				relay_parent,
				RuntimeApiRequest::ValidationCodeByHash(validation_code_hash, tx),
			))
			.await;

		let code = rx.await.map_err(Error::RuntimeApiUnavailable)?;
		match code {
			Err(e) => return Err(Error::FetchValidationCode(validation_code_hash, e)),
			Ok(None) => return Err(Error::NoValidationCode(validation_code_hash)),
			Ok(Some(c)) => c,
		}
	};

	let executor_params = match executor_params_at_relay_parent(relay_parent, &mut sender).await {
		Ok(ep) => ep,
		Err(e) => return Err(Error::UtilError(e)),
	};

	let pov = match pov {
		PoVData::Ready(pov) => pov,
		PoVData::FetchFromValidator { from_validator, candidate_hash, pov_hash } =>
			match request_pov(
				&mut sender,
				relay_parent,
				from_validator,
				candidate.descriptor.para_id,
				candidate_hash,
				pov_hash,
			)
			.await
			{
				Err(Error::FetchPoV) => {
					tx_command
						.send((
							relay_parent,
							ValidatedCandidateCommand::AttestNoPoV(candidate.hash()),
						))
						.await
						.map_err(Error::BackgroundValidationMpsc)?;
					return Ok(())
				},
				Err(err) => return Err(err),
				Ok(pov) => pov,
			},
	};

	let v = {
		request_candidate_validation(
			&mut sender,
			persisted_validation_data,
			validation_code,
			candidate.clone(),
			pov.clone(),
			executor_params,
		)
		.await?
	};

	let res = match v {
		ValidationResult::Valid(commitments, validation_data) => {
			gum::debug!(
				target: LOG_TARGET,
				candidate_hash = ?candidate.hash(),
				"Validation successful",
			);

			let erasure_valid = make_pov_available(
				&mut sender,
				n_validators,
				pov.clone(),
				candidate.hash(),
				validation_data.clone(),
				candidate.descriptor.erasure_root,
			)
			.await;

			match erasure_valid {
				Ok(()) => Ok(BackgroundValidationOutputs {
					candidate,
					commitments,
					persisted_validation_data: validation_data,
				}),
				Err(Error::StoreAvailableData(StoreAvailableDataError::InvalidErasureRoot)) => {
					gum::debug!(
						target: LOG_TARGET,
						candidate_hash = ?candidate.hash(),
						actual_commitments = ?commitments,
						"Erasure root doesn't match the announced by the candidate receipt",
					);
					Err(candidate)
				},
				// Bubble up any other error.
				Err(e) => return Err(e),
			}
		},
		ValidationResult::Invalid(InvalidCandidate::CommitmentsHashMismatch) => {
			// If validation produces a new set of commitments, we vote the candidate as invalid.
			gum::warn!(
				target: LOG_TARGET,
				candidate_hash = ?candidate.hash(),
				"Validation yielded different commitments",
			);
			Err(candidate)
		},
		ValidationResult::Invalid(reason) => {
			gum::warn!(
				target: LOG_TARGET,
				candidate_hash = ?candidate.hash(),
				reason = ?reason,
				"Validation yielded an invalid candidate",
			);
			Err(candidate)
		},
	};

	tx_command.send((relay_parent, make_command(res))).await.map_err(Into::into)
}

#[overseer::contextbounds(CandidateBacking, prefix = self::overseer)]
async fn handle_communication<Context>(
	ctx: &mut Context,
	state: &mut State,
	message: CandidateBackingMessage,
	metrics: &Metrics,
) -> Result<(), Error> {
	match message {
		CandidateBackingMessage::Second(_relay_parent, candidate, pvd, pov) => {
			handle_second_message(ctx, state, candidate, pvd, pov, metrics).await?;
		},
		CandidateBackingMessage::Statement(relay_parent, statement) => {
			handle_statement_message(ctx, state, relay_parent, statement, metrics).await?;
		},
		CandidateBackingMessage::GetBackedCandidates(requested_candidates, tx) =>
			handle_get_backed_candidates_message(state, requested_candidates, tx, metrics)?,
		CandidateBackingMessage::CanSecond(request, tx) =>
			handle_can_second_request(ctx, state, request, tx).await,
	}

	Ok(())
}

#[overseer::contextbounds(CandidateBacking, prefix = self::overseer)]
async fn handle_active_leaves_update<Context>(
	ctx: &mut Context,
	update: ActiveLeavesUpdate,
	state: &mut State,
) -> Result<(), Error> {
	enum LeafHasProspectiveParachains {
		Enabled(Result<ProspectiveParachainsMode, ImplicitViewFetchError>),
		Disabled,
	}

	// Activate in implicit view before deactivate, per the docs
	// on ImplicitView, this is more efficient.
	let res = if let Some(leaf) = update.activated {
		// Only activate in implicit view if prospective
		// parachains are enabled.
		let mode = prospective_parachains_mode(ctx.sender(), leaf.hash).await?;

		let leaf_hash = leaf.hash;
		Some((
			leaf,
			match mode {
				ProspectiveParachainsMode::Disabled => LeafHasProspectiveParachains::Disabled,
				ProspectiveParachainsMode::Enabled { .. } => LeafHasProspectiveParachains::Enabled(
					state.implicit_view.activate_leaf(ctx.sender(), leaf_hash).await.map(|_| mode),
				),
			},
		))
	} else {
		None
	};

	for deactivated in update.deactivated {
		state.per_leaf.remove(&deactivated);
		state.implicit_view.deactivate_leaf(deactivated);
	}

	// clean up `per_relay_parent` according to ancestry
	// of leaves. we do this so we can clean up candidates right after
	// as a result.
	//
	// when prospective parachains are disabled, the implicit view is empty,
	// which means we'll clean up everything that's not a leaf - the expected behavior
	// for pre-asynchronous backing.
	{
		let remaining: HashSet<_> = state
			.per_leaf
			.keys()
			.chain(state.implicit_view.all_allowed_relay_parents())
			.collect();

		state.per_relay_parent.retain(|r, _| remaining.contains(&r));
	}

	// clean up `per_candidate` according to which relay-parents
	// are known.
	//
	// when prospective parachains are disabled, we clean up all candidates
	// because we've cleaned up all relay parents. this is correct.
	state
		.per_candidate
		.retain(|_, pc| state.per_relay_parent.contains_key(&pc.relay_parent));

	// Get relay parents which might be fresh but might be known already
	// that are explicit or implicit from the new active leaf.
	let (fresh_relay_parents, leaf_mode) = match res {
		None => return Ok(()),
		Some((leaf, LeafHasProspectiveParachains::Disabled)) => {
			// defensive in this case - for enabled, this manifests as an error.
			if state.per_leaf.contains_key(&leaf.hash) {
				return Ok(())
			}

			state.per_leaf.insert(
				leaf.hash,
				ActiveLeafState {
					prospective_parachains_mode: ProspectiveParachainsMode::Disabled,
					// This is empty because the only allowed relay-parent and depth
					// when prospective parachains are disabled is the leaf hash and 0,
					// respectively. We've just learned about the leaf hash, so we cannot
					// have any candidates seconded with it as a relay-parent yet.
					seconded_at_depth: HashMap::new(),
				},
			);

			(vec![leaf.hash], ProspectiveParachainsMode::Disabled)
		},
		Some((leaf, LeafHasProspectiveParachains::Enabled(Ok(prospective_parachains_mode)))) => {
			let fresh_relay_parents =
				state.implicit_view.known_allowed_relay_parents_under(&leaf.hash, None);

			// At this point, all candidates outside of the implicit view
			// have been cleaned up. For all which remain, which we've seconded,
			// we ask the prospective parachains subsystem where they land in the fragment
			// tree for the given active leaf. This comprises our `seconded_at_depth`.

			let remaining_seconded = state
				.per_candidate
				.iter()
				.filter(|(_, cd)| cd.seconded_locally)
				.map(|(c_hash, cd)| (*c_hash, cd.para_id));

			// one-to-one correspondence to remaining_seconded
			let mut membership_answers = FuturesOrdered::new();

			for (candidate_hash, para_id) in remaining_seconded {
				let (tx, rx) = oneshot::channel();
				membership_answers
					.push_back(rx.map_ok(move |membership| (para_id, candidate_hash, membership)));

				ctx.send_message(ProspectiveParachainsMessage::GetTreeMembership(
					para_id,
					candidate_hash,
					tx,
				))
				.await;
			}

			let mut seconded_at_depth = HashMap::new();
			if let Some(response) = membership_answers.next().await {
				match response {
					Err(oneshot::Canceled) => {
						gum::warn!(
							target: LOG_TARGET,
							"Prospective parachains subsystem unreachable for membership request",
						);
					},
					Ok((para_id, candidate_hash, membership)) => {
						// This request gives membership in all fragment trees. We have some
						// wasted data here, and it can be optimized if it proves
						// relevant to performance.
						if let Some((_, depths)) =
							membership.into_iter().find(|(leaf_hash, _)| leaf_hash == &leaf.hash)
						{
							let para_entry: &mut BTreeMap<usize, CandidateHash> =
								seconded_at_depth.entry(para_id).or_default();
							for depth in depths {
								para_entry.insert(depth, candidate_hash);
							}
						}
					},
				}
			}

			state.per_leaf.insert(
				leaf.hash,
				ActiveLeafState { prospective_parachains_mode, seconded_at_depth },
			);

			let fresh_relay_parent = match fresh_relay_parents {
				Some(f) => f.to_vec(),
				None => {
					gum::warn!(
						target: LOG_TARGET,
						leaf_hash = ?leaf.hash,
						"Implicit view gave no relay-parents"
					);

					vec![leaf.hash]
				},
			};
			(fresh_relay_parent, prospective_parachains_mode)
		},
		Some((leaf, LeafHasProspectiveParachains::Enabled(Err(e)))) => {
			gum::debug!(
				target: LOG_TARGET,
				leaf_hash = ?leaf.hash,
				err = ?e,
				"Failed to load implicit view for leaf."
			);

			return Ok(())
		},
	};

	// add entries in `per_relay_parent`. for all new relay-parents.
	for maybe_new in fresh_relay_parents {
		if state.per_relay_parent.contains_key(&maybe_new) {
			continue
		}

		let mode = match state.per_leaf.get(&maybe_new) {
			None => {
				// If the relay-parent isn't a leaf itself,
				// then it is guaranteed by the prospective parachains
				// subsystem that it is an ancestor of a leaf which
				// has prospective parachains enabled and that the
				// block itself did.
				leaf_mode
			},
			Some(l) => l.prospective_parachains_mode,
		};

		// construct a `PerRelayParent` from the runtime API
		// and insert it.
		let per = construct_per_relay_parent_state(ctx, maybe_new, &state.keystore, mode).await?;

		if let Some(per) = per {
			state.per_relay_parent.insert(maybe_new, per);
		}
	}

	Ok(())
}

/// Load the data necessary to do backing work on top of a relay-parent.
#[overseer::contextbounds(CandidateBacking, prefix = self::overseer)]
async fn construct_per_relay_parent_state<Context>(
	ctx: &mut Context,
	relay_parent: Hash,
	keystore: &KeystorePtr,
	mode: ProspectiveParachainsMode,
) -> Result<Option<PerRelayParentState>, Error> {
	macro_rules! try_runtime_api {
		($x: expr) => {
			match $x {
				Ok(x) => x,
				Err(err) => {
					// Only bubble up fatal errors.
					error::log_error(Err(Into::<runtime::Error>::into(err).into()))?;

					// We can't do candidate validation work if we don't have the
					// requisite runtime API data. But these errors should not take
					// down the node.
					return Ok(None)
				},
			}
		};
	}

	let parent = relay_parent;

	let (session_index, validators, groups, cores, disabled_validators) = futures::try_join!(
		request_session_index_for_child(parent, ctx.sender()).await,
		request_validators(parent, ctx.sender()).await,
		request_validator_groups(parent, ctx.sender()).await,
		request_from_runtime(parent, ctx.sender(), |tx| {
			RuntimeApiRequest::AvailabilityCores(tx)
		},)
		.await,
		request_from_runtime(parent, ctx.sender(), |tx| {
			RuntimeApiRequest::DisabledValidators(tx)
		},)
		.await,
	)
	.map_err(Error::JoinMultiple)?;

	let session_index = try_runtime_api!(session_index);
	let validators: Vec<_> = try_runtime_api!(validators);
	let (validator_groups, group_rotation_info) = try_runtime_api!(groups);
	let cores = try_runtime_api!(cores);
	let minimum_backing_votes =
		try_runtime_api!(request_min_backing_votes(parent, session_index, ctx.sender()).await);
	let disabled_validators = try_runtime_api!(disabled_validators);

	// TODO: https://github.com/paritytech/polkadot-sdk/issues/1940
	// Once runtime ver `DISABLED_VALIDATORS_RUNTIME_REQUIREMENT` is released remove this call to
	// `get_disabled_validators_with_fallback`, add `request_disabled_validators` call to the
	// `try_join!` above and use `try_runtime_api!` to get `disabled_validators`
	let disabled_validators = get_disabled_validators_with_fallback(ctx.sender(), parent)
		.await
		.map_err(Error::UtilError)?;

	let signing_context = SigningContext { parent_hash: parent, session_index };
	let validator = match Validator::construct(
		&validators,
		&disabled_validators,
		signing_context.clone(),
		keystore.clone(),
	) {
		Ok(v) => Some(v),
		Err(util::Error::NotAValidator) => None,
		Err(e) => {
			gum::warn!(
				target: LOG_TARGET,
				err = ?e,
				"Cannot participate in candidate backing",
			);

			return Ok(None)
		},
	};

	let mut groups = HashMap::new();
	let n_cores = cores.len();
	let mut assignment = None;

	for (idx, core) in cores.into_iter().enumerate() {
		let core_para_id = match core {
			CoreState::Scheduled(scheduled) => scheduled.para_id,
			CoreState::Occupied(occupied) =>
				if mode.is_enabled() {
					// Async backing makes it legal to build on top of
					// occupied core.
					occupied.candidate_descriptor.para_id
				} else {
					continue
				},
			CoreState::Free => continue,
		};

		let core_index = CoreIndex(idx as _);
		let group_index = group_rotation_info.group_for_core(core_index, n_cores);
		if let Some(g) = validator_groups.get(group_index.0 as usize) {
			if validator.as_ref().map_or(false, |v| g.contains(&v.index())) {
				assignment = Some(core_para_id);
			}
			groups.insert(core_para_id, g.clone());
		}
	}

	let table_context = TableContext { validator, groups, validators, disabled_validators };
	let table_config = TableConfig {
		allow_multiple_seconded: match mode {
			ProspectiveParachainsMode::Enabled { .. } => true,
			ProspectiveParachainsMode::Disabled => false,
		},
	};

	Ok(Some(PerRelayParentState {
		prospective_parachains_mode: mode,
		parent,
		assignment,
		backed: HashSet::new(),
		table: Table::new(table_config),
		table_context,
		issued_statements: HashSet::new(),
		awaiting_validation: HashSet::new(),
		fallbacks: HashMap::new(),
		minimum_backing_votes,
	}))
}

enum SecondingAllowed {
	No,
	Yes(Vec<(Hash, Vec<usize>)>),
}

/// Checks whether a candidate can be seconded based on its hypothetical frontiers in the fragment
/// tree and what we've already seconded in all active leaves.
#[overseer::contextbounds(CandidateBacking, prefix = self::overseer)]
async fn seconding_sanity_check<Context>(
	ctx: &mut Context,
	active_leaves: &HashMap<Hash, ActiveLeafState>,
	implicit_view: &ImplicitView,
	hypothetical_candidate: HypotheticalCandidate,
	backed_in_path_only: bool,
) -> SecondingAllowed {
	let mut membership = Vec::new();
	let mut responses = FuturesOrdered::<BoxFuture<'_, Result<_, oneshot::Canceled>>>::new();

	let candidate_para = hypothetical_candidate.candidate_para();
	let candidate_relay_parent = hypothetical_candidate.relay_parent();
	let candidate_hash = hypothetical_candidate.candidate_hash();

	for (head, leaf_state) in active_leaves {
		if leaf_state.prospective_parachains_mode.is_enabled() {
			// Check that the candidate relay parent is allowed for para, skip the
			// leaf otherwise.
			let allowed_parents_for_para =
				implicit_view.known_allowed_relay_parents_under(head, Some(candidate_para));
			if !allowed_parents_for_para.unwrap_or_default().contains(&candidate_relay_parent) {
				continue
			}

			let (tx, rx) = oneshot::channel();
			ctx.send_message(ProspectiveParachainsMessage::GetHypotheticalFrontier(
				HypotheticalFrontierRequest {
					candidates: vec![hypothetical_candidate.clone()],
					fragment_tree_relay_parent: Some(*head),
					backed_in_path_only,
				},
				tx,
			))
			.await;
			let response = rx.map_ok(move |frontiers| {
				let depths: Vec<usize> = frontiers
					.into_iter()
					.flat_map(|(candidate, memberships)| {
						debug_assert_eq!(candidate.candidate_hash(), candidate_hash);
						memberships.into_iter().flat_map(|(relay_parent, depths)| {
							debug_assert_eq!(relay_parent, *head);
							depths
						})
					})
					.collect();
				(depths, head, leaf_state)
			});
			responses.push_back(response.boxed());
		} else {
			if *head == candidate_relay_parent {
				if leaf_state
					.seconded_at_depth
					.get(&candidate_para)
					.map_or(false, |occupied| occupied.contains_key(&0))
				{
					// The leaf is already occupied.
					return SecondingAllowed::No
				}
				responses.push_back(futures::future::ok((vec![0], head, leaf_state)).boxed());
			}
		}
	}

	if responses.is_empty() {
		return SecondingAllowed::No
	}

	while let Some(response) = responses.next().await {
		match response {
			Err(oneshot::Canceled) => {
				gum::warn!(
					target: LOG_TARGET,
					"Failed to reach prospective parachains subsystem for hypothetical frontiers",
				);

				return SecondingAllowed::No
			},
			Ok((depths, head, leaf_state)) => {
				for depth in &depths {
					if leaf_state
						.seconded_at_depth
						.get(&candidate_para)
						.map_or(false, |occupied| occupied.contains_key(&depth))
					{
						gum::debug!(
							target: LOG_TARGET,
							?candidate_hash,
							depth,
							leaf_hash = ?head,
							"Refusing to second candidate at depth - already occupied."
						);

						return SecondingAllowed::No
					}
				}

				membership.push((*head, depths));
			},
		}
	}

	// At this point we've checked the depths of the candidate against all active
	// leaves.
	SecondingAllowed::Yes(membership)
}

/// Performs seconding sanity check for an advertisement.
#[overseer::contextbounds(CandidateBacking, prefix = self::overseer)]
async fn handle_can_second_request<Context>(
	ctx: &mut Context,
	state: &State,
	request: CanSecondRequest,
	tx: oneshot::Sender<bool>,
) {
	let relay_parent = request.candidate_relay_parent;
	let response = if state
		.per_relay_parent
		.get(&relay_parent)
		.map_or(false, |pr_state| pr_state.prospective_parachains_mode.is_enabled())
	{
		let hypothetical_candidate = HypotheticalCandidate::Incomplete {
			candidate_hash: request.candidate_hash,
			candidate_para: request.candidate_para_id,
			parent_head_data_hash: request.parent_head_data_hash,
			candidate_relay_parent: relay_parent,
		};

		let result = seconding_sanity_check(
			ctx,
			&state.per_leaf,
			&state.implicit_view,
			hypothetical_candidate,
			true,
		)
		.await;

		match result {
			SecondingAllowed::No => false,
			SecondingAllowed::Yes(membership) => {
				// Candidate should be recognized by at least some fragment tree.
				membership.iter().any(|(_, m)| !m.is_empty())
			},
		}
	} else {
		// Relay parent is unknown or async backing is disabled.
		false
	};

	let _ = tx.send(response);
}

#[overseer::contextbounds(CandidateBacking, prefix = self::overseer)]
async fn handle_validated_candidate_command<Context>(
	ctx: &mut Context,
	state: &mut State,
	relay_parent: Hash,
	command: ValidatedCandidateCommand,
	metrics: &Metrics,
) -> Result<(), Error> {
	match state.per_relay_parent.get_mut(&relay_parent) {
		Some(rp_state) => {
			let candidate_hash = command.candidate_hash();
			rp_state.awaiting_validation.remove(&candidate_hash);

			match command {
				ValidatedCandidateCommand::Second(res) => match res {
					Ok(outputs) => {
						let BackgroundValidationOutputs {
							candidate,
							commitments,
							persisted_validation_data,
						} = outputs;

						if rp_state.issued_statements.contains(&candidate_hash) {
							return Ok(())
						}

						let receipt = CommittedCandidateReceipt {
							descriptor: candidate.descriptor.clone(),
							commitments,
						};

						let parent_head_data_hash = persisted_validation_data.parent_head.hash();
						// Note that `GetHypotheticalFrontier` doesn't account for recursion,
						// i.e. candidates can appear at multiple depths in the tree and in fact
						// at all depths, and we don't know what depths a candidate will ultimately
						// occupy because that's dependent on other candidates we haven't yet
						// received.
						//
						// The only way to effectively rule this out is to have candidate receipts
						// directly commit to the parachain block number or some other incrementing
						// counter. That requires a major primitives format upgrade, so for now
						// we just rule out trivial cycles.
						if parent_head_data_hash == receipt.commitments.head_data.hash() {
							return Ok(())
						}
						let hypothetical_candidate = HypotheticalCandidate::Complete {
							candidate_hash,
							receipt: Arc::new(receipt.clone()),
							persisted_validation_data: persisted_validation_data.clone(),
						};
						// sanity check that we're allowed to second the candidate
						// and that it doesn't conflict with other candidates we've
						// seconded.
						let fragment_tree_membership = match seconding_sanity_check(
							ctx,
							&state.per_leaf,
							&state.implicit_view,
							hypothetical_candidate,
							false,
						)
						.await
						{
							SecondingAllowed::No => return Ok(()),
							SecondingAllowed::Yes(membership) => membership,
						};

						let statement =
							StatementWithPVD::Seconded(receipt, persisted_validation_data);

						// If we get an Error::RejectedByProspectiveParachains,
						// then the statement has not been distributed or imported into
						// the table.
						let res = sign_import_and_distribute_statement(
							ctx,
							rp_state,
							&mut state.per_candidate,
							statement,
							state.keystore.clone(),
							metrics,
						)
						.await;

						if let Err(Error::RejectedByProspectiveParachains) = res {
							let candidate_hash = candidate.hash();
							gum::debug!(
								target: LOG_TARGET,
								relay_parent = ?candidate.descriptor().relay_parent,
								?candidate_hash,
								"Attempted to second candidate but was rejected by prospective parachains",
							);

							// Ensure the collator is reported.
							ctx.send_message(CollatorProtocolMessage::Invalid(
								candidate.descriptor().relay_parent,
								candidate,
							))
							.await;

							return Ok(())
						}

						if let Some(stmt) = res? {
							match state.per_candidate.get_mut(&candidate_hash) {
								None => {
									gum::warn!(
										target: LOG_TARGET,
										?candidate_hash,
										"Missing `per_candidate` for seconded candidate.",
									);
								},
								Some(p) => p.seconded_locally = true,
							}

							// update seconded depths in active leaves.
							for (leaf, depths) in fragment_tree_membership {
								let leaf_data = match state.per_leaf.get_mut(&leaf) {
									None => {
										gum::warn!(
											target: LOG_TARGET,
											leaf_hash = ?leaf,
											"Missing `per_leaf` for known active leaf."
										);

										continue
									},
									Some(d) => d,
								};

								let seconded_at_depth = leaf_data
									.seconded_at_depth
									.entry(candidate.descriptor().para_id)
									.or_default();

								for depth in depths {
									seconded_at_depth.insert(depth, candidate_hash);
								}
							}

							rp_state.issued_statements.insert(candidate_hash);

							metrics.on_candidate_seconded();
							ctx.send_message(CollatorProtocolMessage::Seconded(
								rp_state.parent,
								StatementWithPVD::drop_pvd_from_signed(stmt),
							))
							.await;
						}
					},
					Err(candidate) => {
						ctx.send_message(CollatorProtocolMessage::Invalid(
							rp_state.parent,
							candidate,
						))
						.await;
					},
				},
				ValidatedCandidateCommand::Attest(res) => {
					// We are done - avoid new validation spawns:
					rp_state.fallbacks.remove(&candidate_hash);
					// sanity check.
					if !rp_state.issued_statements.contains(&candidate_hash) {
						if res.is_ok() {
							let statement = StatementWithPVD::Valid(candidate_hash);

							sign_import_and_distribute_statement(
								ctx,
								rp_state,
								&mut state.per_candidate,
								statement,
								state.keystore.clone(),
								metrics,
							)
							.await?;
						}
						rp_state.issued_statements.insert(candidate_hash);
					}
				},
				ValidatedCandidateCommand::AttestNoPoV(candidate_hash) => {
					if let Some(attesting) = rp_state.fallbacks.get_mut(&candidate_hash) {
						if let Some(index) = attesting.backing.pop() {
							attesting.from_validator = index;
							let attesting = attesting.clone();

							// The candidate state should be available because we've
							// validated it before, the relay-parent is still around,
							// and candidates are pruned on the basis of relay-parents.
							//
							// If it's not, then no point in validating it anyway.
							if let Some(pvd) = state
								.per_candidate
								.get(&candidate_hash)
								.map(|pc| pc.persisted_validation_data.clone())
							{
								kick_off_validation_work(
									ctx,
									rp_state,
									pvd,
									&state.background_validation_tx,
									attesting,
								)
								.await?;
							}
						}
					} else {
						gum::warn!(
							target: LOG_TARGET,
							"AttestNoPoV was triggered without fallback being available."
						);
						debug_assert!(false);
					}
				},
			}
		},
		None => {
			// simple race condition; can be ignored = this relay-parent
			// is no longer relevant.
		},
	}

	Ok(())
}

fn sign_statement(
	rp_state: &PerRelayParentState,
	statement: StatementWithPVD,
	keystore: KeystorePtr,
	metrics: &Metrics,
) -> Option<SignedFullStatementWithPVD> {
	let signed = rp_state
		.table_context
		.validator
		.as_ref()?
		.sign(keystore, statement)
		.ok()
		.flatten()?;
	metrics.on_statement_signed();
	Some(signed)
}

/// Import a statement into the statement table and return the summary of the import.
///
/// This will fail with `Error::RejectedByProspectiveParachains` if the message type
/// is seconded, the candidate is fresh,
/// and any of the following are true:
/// 1. There is no `PersistedValidationData` attached.
/// 2. Prospective parachains are enabled for the relay parent and the prospective parachains
///    subsystem returned an empty `FragmentTreeMembership` i.e. did not recognize the candidate as
///    being applicable to any of the active leaves.
#[overseer::contextbounds(CandidateBacking, prefix = self::overseer)]
async fn import_statement<Context>(
	ctx: &mut Context,
	rp_state: &mut PerRelayParentState,
	per_candidate: &mut HashMap<CandidateHash, PerCandidateState>,
	statement: &SignedFullStatementWithPVD,
) -> Result<Option<TableSummary>, Error> {
	gum::debug!(
		target: LOG_TARGET,
		statement = ?statement.payload().to_compact(),
		validator_index = statement.validator_index().0,
		"Importing statement",
	);

	let candidate_hash = statement.payload().candidate_hash();

	// If this is a new candidate (statement is 'seconded' and candidate is unknown),
	// we need to create an entry in the `PerCandidateState` map.
	//
	// If the relay parent supports prospective parachains, we also need
	// to inform the prospective parachains subsystem of the seconded candidate.
	// If `ProspectiveParachainsMessage::Second` fails, then we return
	// Error::RejectedByProspectiveParachains.
	//
	// Persisted Validation Data should be available - it may already be available
	// if this is a candidate we are seconding.
	//
	// We should also not accept any candidates which have no valid depths under any of
	// our active leaves.
	if let StatementWithPVD::Seconded(candidate, pvd) = statement.payload() {
		if !per_candidate.contains_key(&candidate_hash) {
			if rp_state.prospective_parachains_mode.is_enabled() {
				let (tx, rx) = oneshot::channel();
				ctx.send_message(ProspectiveParachainsMessage::IntroduceCandidate(
					IntroduceCandidateRequest {
						candidate_para: candidate.descriptor().para_id,
						candidate_receipt: candidate.clone(),
						persisted_validation_data: pvd.clone(),
					},
					tx,
				))
				.await;

				match rx.await {
					Err(oneshot::Canceled) => {
						gum::warn!(
							target: LOG_TARGET,
							"Could not reach the Prospective Parachains subsystem."
						);

						return Err(Error::RejectedByProspectiveParachains)
					},
					Ok(membership) =>
						if membership.is_empty() {
							return Err(Error::RejectedByProspectiveParachains)
						},
				}

				ctx.send_message(ProspectiveParachainsMessage::CandidateSeconded(
					candidate.descriptor().para_id,
					candidate_hash,
				))
				.await;
			}

			// Only save the candidate if it was approved by prospective parachains.
			per_candidate.insert(
				candidate_hash,
				PerCandidateState {
					persisted_validation_data: pvd.clone(),
					// This is set after importing when seconding locally.
					seconded_locally: false,
					para_id: candidate.descriptor().para_id,
					relay_parent: candidate.descriptor().relay_parent,
				},
			);
		}
	}

	let stmt = primitive_statement_to_table(statement);

	Ok(rp_state.table.import_statement(&rp_state.table_context, stmt))
}

/// Handles a summary received from [`import_statement`] and dispatches `Backed` notifications and
/// misbehaviors as a result of importing a statement.
#[overseer::contextbounds(CandidateBacking, prefix = self::overseer)]
async fn post_import_statement_actions<Context>(
	ctx: &mut Context,
	rp_state: &mut PerRelayParentState,
	summary: Option<&TableSummary>,
) -> Result<(), Error> {
	if let Some(attested) = summary.as_ref().and_then(|s| {
		rp_state.table.attested_candidate(
			&s.candidate,
			&rp_state.table_context,
			rp_state.minimum_backing_votes,
		)
	}) {
		let candidate_hash = attested.candidate.hash();

		// `HashSet::insert` returns true if the thing wasn't in there already.
		if rp_state.backed.insert(candidate_hash) {
			if let Some(backed) = table_attested_to_backed(attested, &rp_state.table_context) {
				let para_id = backed.candidate.descriptor.para_id;
				gum::debug!(
					target: LOG_TARGET,
					candidate_hash = ?candidate_hash,
					relay_parent = ?rp_state.parent,
					%para_id,
					"Candidate backed",
				);

				if rp_state.prospective_parachains_mode.is_enabled() {
					// Inform the prospective parachains subsystem
					// that the candidate is now backed.
					ctx.send_message(ProspectiveParachainsMessage::CandidateBacked(
						para_id,
						candidate_hash,
					))
					.await;
					// Backed candidate potentially unblocks new advertisements,
					// notify collator protocol.
					ctx.send_message(CollatorProtocolMessage::Backed {
						para_id,
						para_head: backed.candidate.descriptor.para_head,
					})
					.await;
					// Notify statement distribution of backed candidate.
					ctx.send_message(StatementDistributionMessage::Backed(candidate_hash)).await;
				} else {
					// The provisioner waits on candidate-backing, which means
					// that we need to send unbounded messages to avoid cycles.
					//
					// Backed candidates are bounded by the number of validators,
					// parachains, and the block production rate of the relay chain.
					let message = ProvisionerMessage::ProvisionableData(
						rp_state.parent,
						ProvisionableData::BackedCandidate(backed.receipt()),
					);
					ctx.send_unbounded_message(message);
				}
			}
		}
	}

	issue_new_misbehaviors(ctx, rp_state.parent, &mut rp_state.table);

	Ok(())
}

/// Check if there have happened any new misbehaviors and issue necessary messages.
#[overseer::contextbounds(CandidateBacking, prefix = self::overseer)]
fn issue_new_misbehaviors<Context>(
	ctx: &mut Context,
	relay_parent: Hash,
	table: &mut Table<TableContext>,
) {
	// collect the misbehaviors to avoid double mutable self borrow issues
	let misbehaviors: Vec<_> = table.drain_misbehaviors().collect();
	for (validator_id, report) in misbehaviors {
		// The provisioner waits on candidate-backing, which means
		// that we need to send unbounded messages to avoid cycles.
		//
		// Misbehaviors are bounded by the number of validators and
		// the block production protocol.
		ctx.send_unbounded_message(ProvisionerMessage::ProvisionableData(
			relay_parent,
			ProvisionableData::MisbehaviorReport(relay_parent, validator_id, report),
		));
	}
}

/// Sign, import, and distribute a statement.
#[overseer::contextbounds(CandidateBacking, prefix = self::overseer)]
async fn sign_import_and_distribute_statement<Context>(
	ctx: &mut Context,
	rp_state: &mut PerRelayParentState,
	per_candidate: &mut HashMap<CandidateHash, PerCandidateState>,
	statement: StatementWithPVD,
	keystore: KeystorePtr,
	metrics: &Metrics,
) -> Result<Option<SignedFullStatementWithPVD>, Error> {
	if let Some(signed_statement) = sign_statement(&*rp_state, statement, keystore, metrics) {
		let summary = import_statement(ctx, rp_state, per_candidate, &signed_statement).await?;

		// `Share` must always be sent before `Backed`. We send the latter in
		// `post_import_statement_action` below.
		let smsg = StatementDistributionMessage::Share(rp_state.parent, signed_statement.clone());
		ctx.send_unbounded_message(smsg);

		post_import_statement_actions(ctx, rp_state, summary.as_ref()).await?;

		Ok(Some(signed_statement))
	} else {
		Ok(None)
	}
}

#[overseer::contextbounds(CandidateBacking, prefix = self::overseer)]
async fn background_validate_and_make_available<Context>(
	ctx: &mut Context,
	rp_state: &mut PerRelayParentState,
	params: BackgroundValidationParams<
		impl overseer::CandidateBackingSenderTrait,
		impl Fn(BackgroundValidationResult) -> ValidatedCandidateCommand + Send + 'static + Sync,
	>,
) -> Result<(), Error> {
	let candidate_hash = params.candidate.hash();
	if rp_state.awaiting_validation.insert(candidate_hash) {
		// spawn background task.
		let bg = async move {
			if let Err(e) = validate_and_make_available(params).await {
				if let Error::BackgroundValidationMpsc(error) = e {
					gum::debug!(
						target: LOG_TARGET,
						?error,
						"Mpsc background validation mpsc died during validation- leaf no longer active?"
					);
				} else {
					gum::error!(
						target: LOG_TARGET,
						"Failed to validate and make available: {:?}",
						e
					);
				}
			}
		};

		ctx.spawn("backing-validation", bg.boxed())
			.map_err(|_| Error::FailedToSpawnBackgroundTask)?;
	}

	Ok(())
}

/// Kick off validation work and distribute the result as a signed statement.
#[overseer::contextbounds(CandidateBacking, prefix = self::overseer)]
async fn kick_off_validation_work<Context>(
	ctx: &mut Context,
	rp_state: &mut PerRelayParentState,
	persisted_validation_data: PersistedValidationData,
	background_validation_tx: &mpsc::Sender<(Hash, ValidatedCandidateCommand)>,
	attesting: AttestingData,
) -> Result<(), Error> {
<<<<<<< HEAD
	// Do nothing if the local validator is disabled
	if rp_state.table_context.local_validator_is_disabled() == Some(true) {
		gum::debug!(target: LOG_TARGET, "We are disabled - don't kick off validation");
		return Ok(())
=======
	// Do nothing if the local validator is disabled or not a validator at all
	match rp_state.table_context.local_validator_is_disabled() {
		Some(true) => {
			gum::info!(target: LOG_TARGET, "We are disabled - don't kick off validation");
			return Ok(())
		},
		Some(false) => {}, // we are not disabled - move on
		None => {
			gum::debug!(target: LOG_TARGET, "We are not a validator - don't kick off validation");
			return Ok(())
		},
>>>>>>> 913232ae
	}

	let candidate_hash = attesting.candidate.hash();
	if rp_state.issued_statements.contains(&candidate_hash) {
		return Ok(())
	}

	gum::debug!(
		target: LOG_TARGET,
		candidate_hash = ?candidate_hash,
		candidate_receipt = ?attesting.candidate,
		"Kicking off validation",
	);

	let bg_sender = ctx.sender().clone();
	let pov = PoVData::FetchFromValidator {
		from_validator: attesting.from_validator,
		candidate_hash,
		pov_hash: attesting.pov_hash,
	};

	background_validate_and_make_available(
		ctx,
		rp_state,
		BackgroundValidationParams {
			sender: bg_sender,
			tx_command: background_validation_tx.clone(),
			candidate: attesting.candidate,
			relay_parent: rp_state.parent,
			persisted_validation_data,
			pov,
			n_validators: rp_state.table_context.validators.len(),
			make_command: ValidatedCandidateCommand::Attest,
		},
	)
	.await
}

/// Import the statement and kick off validation work if it is a part of our assignment.
#[overseer::contextbounds(CandidateBacking, prefix = self::overseer)]
async fn maybe_validate_and_import<Context>(
	ctx: &mut Context,
	state: &mut State,
	relay_parent: Hash,
	statement: SignedFullStatementWithPVD,
) -> Result<(), Error> {
	let rp_state = match state.per_relay_parent.get_mut(&relay_parent) {
		Some(r) => r,
		None => {
			gum::trace!(
				target: LOG_TARGET,
				?relay_parent,
				"Received statement for unknown relay-parent"
			);

			return Ok(())
		},
	};

	// Don't import statement if the sender is disabled
	if rp_state.table_context.validator_is_disabled(&statement.validator_index()) {
		gum::debug!(
			target: LOG_TARGET,
			sender_validator_idx = ?statement.validator_index(),
			"Not importing statement because the sender is disabled"
		);
		return Ok(())
	}

	let res = import_statement(ctx, rp_state, &mut state.per_candidate, &statement).await;

	// if we get an Error::RejectedByProspectiveParachains,
	// we will do nothing.
	if let Err(Error::RejectedByProspectiveParachains) = res {
		gum::debug!(
			target: LOG_TARGET,
			?relay_parent,
			"Statement rejected by prospective parachains."
		);

		return Ok(())
	}

	let summary = res?;
	post_import_statement_actions(ctx, rp_state, summary.as_ref()).await?;

	if let Some(summary) = summary {
		// import_statement already takes care of communicating with the
		// prospective parachains subsystem. At this point, the candidate
		// has already been accepted into the fragment trees.

		let candidate_hash = summary.candidate;

		if Some(summary.group_id) != rp_state.assignment {
			return Ok(())
		}
		let attesting = match statement.payload() {
			StatementWithPVD::Seconded(receipt, _) => {
				let attesting = AttestingData {
					candidate: rp_state
						.table
						.get_candidate(&candidate_hash)
						.ok_or(Error::CandidateNotFound)?
						.to_plain(),
					pov_hash: receipt.descriptor.pov_hash,
					from_validator: statement.validator_index(),
					backing: Vec::new(),
				};
				rp_state.fallbacks.insert(summary.candidate, attesting.clone());
				attesting
			},
			StatementWithPVD::Valid(candidate_hash) => {
				if let Some(attesting) = rp_state.fallbacks.get_mut(candidate_hash) {
					let our_index = rp_state.table_context.validator.as_ref().map(|v| v.index());
					if our_index == Some(statement.validator_index()) {
						return Ok(())
					}

					if rp_state.awaiting_validation.contains(candidate_hash) {
						// Job already running:
						attesting.backing.push(statement.validator_index());
						return Ok(())
					} else {
						// No job, so start another with current validator:
						attesting.from_validator = statement.validator_index();
						attesting.clone()
					}
				} else {
					return Ok(())
				}
			},
		};

		// After `import_statement` succeeds, the candidate entry is guaranteed
		// to exist.
		if let Some(pvd) = state
			.per_candidate
			.get(&candidate_hash)
			.map(|pc| pc.persisted_validation_data.clone())
		{
			kick_off_validation_work(
				ctx,
				rp_state,
				pvd,
				&state.background_validation_tx,
				attesting,
			)
			.await?;
		}
	}
	Ok(())
}

/// Kick off background validation with intent to second.
#[overseer::contextbounds(CandidateBacking, prefix = self::overseer)]
async fn validate_and_second<Context>(
	ctx: &mut Context,
	rp_state: &mut PerRelayParentState,
	persisted_validation_data: PersistedValidationData,
	candidate: &CandidateReceipt,
	pov: Arc<PoV>,
	background_validation_tx: &mpsc::Sender<(Hash, ValidatedCandidateCommand)>,
) -> Result<(), Error> {
	let candidate_hash = candidate.hash();

	gum::debug!(
		target: LOG_TARGET,
		candidate_hash = ?candidate_hash,
		candidate_receipt = ?candidate,
		"Validate and second candidate",
	);

	let bg_sender = ctx.sender().clone();
	background_validate_and_make_available(
		ctx,
		rp_state,
		BackgroundValidationParams {
			sender: bg_sender,
			tx_command: background_validation_tx.clone(),
			candidate: candidate.clone(),
			relay_parent: rp_state.parent,
			persisted_validation_data,
			pov: PoVData::Ready(pov),
			n_validators: rp_state.table_context.validators.len(),
			make_command: ValidatedCandidateCommand::Second,
		},
	)
	.await?;

	Ok(())
}

#[overseer::contextbounds(CandidateBacking, prefix = self::overseer)]
async fn handle_second_message<Context>(
	ctx: &mut Context,
	state: &mut State,
	candidate: CandidateReceipt,
	persisted_validation_data: PersistedValidationData,
	pov: PoV,
	metrics: &Metrics,
) -> Result<(), Error> {
	let _timer = metrics.time_process_second();

	let candidate_hash = candidate.hash();
	let relay_parent = candidate.descriptor().relay_parent;

	if candidate.descriptor().persisted_validation_data_hash != persisted_validation_data.hash() {
		gum::warn!(
			target: LOG_TARGET,
			?candidate_hash,
			"Candidate backing was asked to second candidate with wrong PVD",
		);

		return Ok(())
	}

	let rp_state = match state.per_relay_parent.get_mut(&relay_parent) {
		None => {
			gum::trace!(
				target: LOG_TARGET,
				?relay_parent,
				?candidate_hash,
				"We were asked to second a candidate outside of our view."
			);

			return Ok(())
		},
		Some(r) => r,
	};

	// Just return if the local validator is disabled. If we are here the local node should be a
<<<<<<< HEAD
	// validator but defensively use `unwrap_or(false)`) to continue processing in this case.
=======
	// validator but defensively use `unwrap_or(false)` to continue processing in this case.
>>>>>>> 913232ae
	if rp_state.table_context.local_validator_is_disabled().unwrap_or(false) {
		gum::warn!(target: LOG_TARGET, "Local validator is disabled. Don't validate and second");
		return Ok(())
	}

	// Sanity check that candidate is from our assignment.
	if Some(candidate.descriptor().para_id) != rp_state.assignment {
		gum::debug!(
			target: LOG_TARGET,
			our_assignment = ?rp_state.assignment,
			collation = ?candidate.descriptor().para_id,
			"Subsystem asked to second for para outside of our assignment",
		);

		return Ok(())
	}

	// If the message is a `CandidateBackingMessage::Second`, sign and dispatch a
	// Seconded statement only if we have not signed a Valid statement for the requested candidate.
	//
	// The actual logic of issuing the signed statement checks that this isn't
	// conflicting with other seconded candidates. Not doing that check here
	// gives other subsystems the ability to get us to execute arbitrary candidates,
	// but no more.
	if !rp_state.issued_statements.contains(&candidate_hash) {
		let pov = Arc::new(pov);

		validate_and_second(
			ctx,
			rp_state,
			persisted_validation_data,
			&candidate,
			pov,
			&state.background_validation_tx,
		)
		.await?;
	}

	Ok(())
}

#[overseer::contextbounds(CandidateBacking, prefix = self::overseer)]
async fn handle_statement_message<Context>(
	ctx: &mut Context,
	state: &mut State,
	relay_parent: Hash,
	statement: SignedFullStatementWithPVD,
	metrics: &Metrics,
) -> Result<(), Error> {
	let _timer = metrics.time_process_statement();

	// Validator disabling is handled in `maybe_validate_and_import`
	match maybe_validate_and_import(ctx, state, relay_parent, statement).await {
		Err(Error::ValidationFailed(_)) => Ok(()),
		Err(e) => Err(e),
		Ok(()) => Ok(()),
	}
}

fn handle_get_backed_candidates_message(
	state: &State,
	requested_candidates: Vec<(CandidateHash, Hash)>,
	tx: oneshot::Sender<Vec<BackedCandidate>>,
	metrics: &Metrics,
) -> Result<(), Error> {
	let _timer = metrics.time_get_backed_candidates();

	let backed = requested_candidates
		.into_iter()
		.filter_map(|(candidate_hash, relay_parent)| {
			let rp_state = match state.per_relay_parent.get(&relay_parent) {
				Some(rp_state) => rp_state,
				None => {
					gum::debug!(
						target: LOG_TARGET,
						?relay_parent,
						?candidate_hash,
						"Requested candidate's relay parent is out of view",
					);
					return None
				},
			};
			rp_state
				.table
				.attested_candidate(
					&candidate_hash,
					&rp_state.table_context,
					rp_state.minimum_backing_votes,
				)
				.and_then(|attested| table_attested_to_backed(attested, &rp_state.table_context))
		})
		.collect();

	tx.send(backed).map_err(|data| Error::Send(data))?;
	Ok(())
}<|MERGE_RESOLUTION|>--- conflicted
+++ resolved
@@ -1761,12 +1761,6 @@
 	background_validation_tx: &mpsc::Sender<(Hash, ValidatedCandidateCommand)>,
 	attesting: AttestingData,
 ) -> Result<(), Error> {
-<<<<<<< HEAD
-	// Do nothing if the local validator is disabled
-	if rp_state.table_context.local_validator_is_disabled() == Some(true) {
-		gum::debug!(target: LOG_TARGET, "We are disabled - don't kick off validation");
-		return Ok(())
-=======
 	// Do nothing if the local validator is disabled or not a validator at all
 	match rp_state.table_context.local_validator_is_disabled() {
 		Some(true) => {
@@ -1778,7 +1772,6 @@
 			gum::debug!(target: LOG_TARGET, "We are not a validator - don't kick off validation");
 			return Ok(())
 		},
->>>>>>> 913232ae
 	}
 
 	let candidate_hash = attesting.candidate.hash();
@@ -2010,11 +2003,7 @@
 	};
 
 	// Just return if the local validator is disabled. If we are here the local node should be a
-<<<<<<< HEAD
-	// validator but defensively use `unwrap_or(false)`) to continue processing in this case.
-=======
 	// validator but defensively use `unwrap_or(false)` to continue processing in this case.
->>>>>>> 913232ae
 	if rp_state.table_context.local_validator_is_disabled().unwrap_or(false) {
 		gum::warn!(target: LOG_TARGET, "Local validator is disabled. Don't validate and second");
 		return Ok(())
