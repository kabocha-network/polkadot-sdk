// Copyright (C) Parity Technologies (UK) Ltd.
// This file is part of Polkadot.

// Polkadot is free software: you can redistribute it and/or modify
// it under the terms of the GNU General Public License as published by
// the Free Software Foundation, either version 3 of the License, or
// (at your option) any later version.

// Polkadot is distributed in the hope that it will be useful,
// but WITHOUT ANY WARRANTY; without even the implied warranty of
// MERCHANTABILITY or FITNESS FOR A PARTICULAR PURPOSE.  See the
// GNU General Public License for more details.

// You should have received a copy of the GNU General Public License
// along with Polkadot.  If not, see <http://www.gnu.org/licenses/>.

use super::*;

use polkadot_node_primitives::{BabeAllowedSlots, BabeEpoch, BabeEpochConfiguration};
use polkadot_node_subsystem::SpawnGlue;
use polkadot_node_subsystem_test_helpers::make_subsystem_context;
use polkadot_primitives::{
	async_backing, slashing, AuthorityDiscoveryId, BlockNumber, CandidateCommitments,
	CandidateEvent, CandidateHash, CommittedCandidateReceipt, CoreState, DisputeState,
	ExecutorParams, GroupRotationInfo, Id as ParaId, InboundDownwardMessage, InboundHrmpMessage,
	OccupiedCoreAssumption, PersistedValidationData, PvfCheckStatement, ScrapedOnChainVotes,
	SessionIndex, SessionInfo, Slot, ValidationCode, ValidationCodeHash, ValidatorId,
	ValidatorIndex, ValidatorSignature,
};
use sp_api::ApiError;
use sp_core::testing::TaskExecutor;
use std::{
	collections::{BTreeMap, HashMap},
	sync::{Arc, Mutex},
};
use test_helpers::{dummy_committed_candidate_receipt, dummy_validation_code};

#[derive(Default)]
struct MockSubsystemClient {
	submitted_pvf_check_statement: Arc<Mutex<Vec<(PvfCheckStatement, ValidatorSignature)>>>,
	authorities: Vec<AuthorityDiscoveryId>,
	validators: Vec<ValidatorId>,
	validator_groups: Vec<Vec<ValidatorIndex>>,
	availability_cores: Vec<CoreState>,
	validation_data: HashMap<ParaId, PersistedValidationData>,
	validation_code: HashMap<ParaId, ValidationCode>,
	validation_outputs_results: HashMap<ParaId, bool>,
	session_index_for_child: SessionIndex,
	candidate_pending_availability: HashMap<ParaId, CommittedCandidateReceipt>,
	dmq_contents: HashMap<ParaId, Vec<InboundDownwardMessage>>,
	hrmp_channels: HashMap<ParaId, BTreeMap<ParaId, Vec<InboundHrmpMessage>>>,
	validation_code_by_hash: HashMap<ValidationCodeHash, ValidationCode>,
	availability_cores_wait: Arc<Mutex<()>>,
	babe_epoch: Option<BabeEpoch>,
	pvfs_require_precheck: Vec<ValidationCodeHash>,
	validation_code_hash: HashMap<ParaId, ValidationCodeHash>,
	session_info: HashMap<SessionIndex, SessionInfo>,
	candidate_events: Vec<CandidateEvent>,
}

#[async_trait::async_trait]
impl RuntimeApiSubsystemClient for MockSubsystemClient {
	async fn api_version_parachain_host(&self, _: Hash) -> Result<Option<u32>, ApiError> {
		Ok(Some(5))
	}

	async fn validators(&self, _: Hash) -> Result<Vec<ValidatorId>, ApiError> {
		Ok(self.validators.clone())
	}

	async fn validator_groups(
		&self,
		_: Hash,
	) -> Result<(Vec<Vec<ValidatorIndex>>, GroupRotationInfo<BlockNumber>), ApiError> {
		Ok((
			self.validator_groups.clone(),
			GroupRotationInfo { session_start_block: 1, group_rotation_frequency: 100, now: 10 },
		))
	}

	async fn availability_cores(
		&self,
		_: Hash,
	) -> Result<Vec<CoreState<Hash, BlockNumber>>, ApiError> {
		let _lock = self.availability_cores_wait.lock().unwrap();
		Ok(self.availability_cores.clone())
	}

	async fn persisted_validation_data(
		&self,
		_: Hash,
		para_id: ParaId,
		_: OccupiedCoreAssumption,
	) -> Result<Option<PersistedValidationData<Hash, BlockNumber>>, ApiError> {
		Ok(self.validation_data.get(&para_id).cloned())
	}

	async fn assumed_validation_data(
		&self,
		_: Hash,
		para_id: ParaId,
		expected_persisted_validation_data_hash: Hash,
	) -> Result<Option<(PersistedValidationData<Hash, BlockNumber>, ValidationCodeHash)>, ApiError>
	{
		Ok(self
			.validation_data
			.get(&para_id)
			.cloned()
			.filter(|data| data.hash() == expected_persisted_validation_data_hash)
			.zip(self.validation_code.get(&para_id).map(|code| code.hash())))
	}

	async fn check_validation_outputs(
		&self,
		_: Hash,
		para_id: ParaId,
		_: CandidateCommitments,
	) -> Result<bool, ApiError> {
		Ok(self.validation_outputs_results.get(&para_id).copied().unwrap())
	}

	async fn session_index_for_child(&self, _: Hash) -> Result<SessionIndex, ApiError> {
		Ok(self.session_index_for_child)
	}

	async fn validation_code(
		&self,
		_: Hash,
		para_id: ParaId,
		_: OccupiedCoreAssumption,
	) -> Result<Option<ValidationCode>, ApiError> {
		Ok(self.validation_code.get(&para_id).cloned())
	}

	async fn candidate_pending_availability(
		&self,
		_: Hash,
		para_id: ParaId,
	) -> Result<Option<CommittedCandidateReceipt<Hash>>, ApiError> {
		Ok(self.candidate_pending_availability.get(&para_id).cloned())
	}

	async fn candidate_events(&self, _: Hash) -> Result<Vec<CandidateEvent<Hash>>, ApiError> {
		Ok(self.candidate_events.clone())
	}

	async fn dmq_contents(
		&self,
		_: Hash,
		para_id: ParaId,
	) -> Result<Vec<InboundDownwardMessage<BlockNumber>>, ApiError> {
		Ok(self.dmq_contents.get(&para_id).cloned().unwrap())
	}

	async fn inbound_hrmp_channels_contents(
		&self,
		_: Hash,
		para_id: ParaId,
	) -> Result<BTreeMap<ParaId, Vec<InboundHrmpMessage<BlockNumber>>>, ApiError> {
		Ok(self.hrmp_channels.get(&para_id).cloned().unwrap())
	}

	async fn validation_code_by_hash(
		&self,
		_: Hash,
		hash: ValidationCodeHash,
	) -> Result<Option<ValidationCode>, ApiError> {
		Ok(self.validation_code_by_hash.get(&hash).cloned())
	}

	async fn on_chain_votes(&self, _: Hash) -> Result<Option<ScrapedOnChainVotes<Hash>>, ApiError> {
		todo!("Not required for tests")
	}

	async fn session_info(
		&self,
		_: Hash,
		index: SessionIndex,
	) -> Result<Option<SessionInfo>, ApiError> {
		Ok(self.session_info.get(&index).cloned())
	}

	async fn submit_pvf_check_statement(
		&self,
		_: Hash,
		stmt: PvfCheckStatement,
		sig: ValidatorSignature,
	) -> Result<(), ApiError> {
		self.submitted_pvf_check_statement.lock().unwrap().push((stmt, sig));
		Ok(())
	}

	async fn pvfs_require_precheck(&self, _: Hash) -> Result<Vec<ValidationCodeHash>, ApiError> {
		Ok(self.pvfs_require_precheck.clone())
	}

	async fn validation_code_hash(
		&self,
		_: Hash,
		para_id: ParaId,
		_: OccupiedCoreAssumption,
	) -> Result<Option<ValidationCodeHash>, ApiError> {
		Ok(self.validation_code_hash.get(&para_id).cloned())
	}

	async fn disputes(
		&self,
		_: Hash,
	) -> Result<Vec<(SessionIndex, CandidateHash, DisputeState<BlockNumber>)>, ApiError> {
		todo!("Not required for tests")
	}

	async fn unapplied_slashes(
		&self,
		_: Hash,
	) -> Result<Vec<(SessionIndex, CandidateHash, slashing::PendingSlashes)>, ApiError> {
		todo!("Not required for tests")
	}

	async fn key_ownership_proof(
		&self,
		_: Hash,
		_: ValidatorId,
	) -> Result<Option<slashing::OpaqueKeyOwnershipProof>, ApiError> {
		todo!("Not required for tests")
	}

	async fn submit_report_dispute_lost(
		&self,
		_: Hash,
		_: slashing::DisputeProof,
		_: slashing::OpaqueKeyOwnershipProof,
	) -> Result<Option<()>, ApiError> {
		todo!("Not required for tests")
	}

	async fn session_executor_params(
		&self,
		_: Hash,
		_: SessionIndex,
	) -> Result<Option<ExecutorParams>, ApiError> {
		todo!("Not required for tests")
	}

	async fn current_epoch(&self, _: Hash) -> Result<sp_consensus_babe::Epoch, ApiError> {
		Ok(self.babe_epoch.as_ref().unwrap().clone())
	}

	async fn authorities(&self, _: Hash) -> Result<Vec<AuthorityDiscoveryId>, ApiError> {
		Ok(self.authorities.clone())
	}

<<<<<<< HEAD
	async fn disabled_validators(&self, _: Hash) -> Result<Vec<ValidatorIndex>, ApiError> {
		todo!("Not required for tests")
	}

	async fn staging_async_backing_params(
=======
	async fn async_backing_params(
>>>>>>> 2c53894a
		&self,
		_: Hash,
	) -> Result<async_backing::AsyncBackingParams, ApiError> {
		todo!("Not required for tests")
	}

	async fn para_backing_state(
		&self,
		_: Hash,
		_: ParaId,
	) -> Result<Option<async_backing::BackingState>, ApiError> {
		todo!("Not required for tests")
	}

	async fn minimum_backing_votes(&self, _: Hash, _: SessionIndex) -> Result<u32, ApiError> {
		todo!("Not required for tests")
	}

	async fn disabled_validators(&self, _: Hash) -> Result<Vec<ValidatorIndex>, ApiError> {
		todo!("Not required for tests")
	}
}

#[test]
fn requests_authorities() {
	let (ctx, mut ctx_handle) = make_subsystem_context(TaskExecutor::new());
	let substem_client = Arc::new(MockSubsystemClient::default());
	let relay_parent = [1; 32].into();
	let spawner = sp_core::testing::TaskExecutor::new();

	let subsystem =
		RuntimeApiSubsystem::new(substem_client.clone(), Metrics(None), SpawnGlue(spawner));
	let subsystem_task = run(ctx, subsystem).map(|x| x.unwrap());
	let test_task = async move {
		let (tx, rx) = oneshot::channel();

		ctx_handle
			.send(FromOrchestra::Communication {
				msg: RuntimeApiMessage::Request(relay_parent, Request::Authorities(tx)),
			})
			.await;

		assert_eq!(rx.await.unwrap().unwrap(), substem_client.authorities);

		ctx_handle.send(FromOrchestra::Signal(OverseerSignal::Conclude)).await;
	};

	futures::executor::block_on(future::join(subsystem_task, test_task));
}

#[test]
fn requests_validators() {
	let (ctx, mut ctx_handle) = make_subsystem_context(TaskExecutor::new());
	let subsystem_client = Arc::new(MockSubsystemClient::default());
	let relay_parent = [1; 32].into();
	let spawner = sp_core::testing::TaskExecutor::new();

	let subsystem =
		RuntimeApiSubsystem::new(subsystem_client.clone(), Metrics(None), SpawnGlue(spawner));
	let subsystem_task = run(ctx, subsystem).map(|x| x.unwrap());
	let test_task = async move {
		let (tx, rx) = oneshot::channel();

		ctx_handle
			.send(FromOrchestra::Communication {
				msg: RuntimeApiMessage::Request(relay_parent, Request::Validators(tx)),
			})
			.await;

		assert_eq!(rx.await.unwrap().unwrap(), subsystem_client.validators);

		ctx_handle.send(FromOrchestra::Signal(OverseerSignal::Conclude)).await;
	};

	futures::executor::block_on(future::join(subsystem_task, test_task));
}

#[test]
fn requests_validator_groups() {
	let (ctx, mut ctx_handle) = make_subsystem_context(TaskExecutor::new());
	let subsystem_client = Arc::new(MockSubsystemClient::default());
	let relay_parent = [1; 32].into();
	let spawner = sp_core::testing::TaskExecutor::new();

	let subsystem =
		RuntimeApiSubsystem::new(subsystem_client.clone(), Metrics(None), SpawnGlue(spawner));
	let subsystem_task = run(ctx, subsystem).map(|x| x.unwrap());
	let test_task = async move {
		let (tx, rx) = oneshot::channel();

		ctx_handle
			.send(FromOrchestra::Communication {
				msg: RuntimeApiMessage::Request(relay_parent, Request::ValidatorGroups(tx)),
			})
			.await;

		assert_eq!(rx.await.unwrap().unwrap().0, subsystem_client.validator_groups);

		ctx_handle.send(FromOrchestra::Signal(OverseerSignal::Conclude)).await;
	};

	futures::executor::block_on(future::join(subsystem_task, test_task));
}

#[test]
fn requests_availability_cores() {
	let (ctx, mut ctx_handle) = make_subsystem_context(TaskExecutor::new());
	let subsystem_client = Arc::new(MockSubsystemClient::default());
	let relay_parent = [1; 32].into();
	let spawner = sp_core::testing::TaskExecutor::new();

	let subsystem =
		RuntimeApiSubsystem::new(subsystem_client.clone(), Metrics(None), SpawnGlue(spawner));
	let subsystem_task = run(ctx, subsystem).map(|x| x.unwrap());
	let test_task = async move {
		let (tx, rx) = oneshot::channel();

		ctx_handle
			.send(FromOrchestra::Communication {
				msg: RuntimeApiMessage::Request(relay_parent, Request::AvailabilityCores(tx)),
			})
			.await;

		assert_eq!(rx.await.unwrap().unwrap(), subsystem_client.availability_cores);

		ctx_handle.send(FromOrchestra::Signal(OverseerSignal::Conclude)).await;
	};

	futures::executor::block_on(future::join(subsystem_task, test_task));
}

#[test]
fn requests_persisted_validation_data() {
	let (ctx, mut ctx_handle) = make_subsystem_context(TaskExecutor::new());
	let relay_parent = [1; 32].into();
	let para_a = ParaId::from(5_u32);
	let para_b = ParaId::from(6_u32);
	let spawner = sp_core::testing::TaskExecutor::new();

	let mut subsystem_client = MockSubsystemClient::default();
	subsystem_client.validation_data.insert(para_a, Default::default());
	let subsystem_client = Arc::new(subsystem_client);

	let subsystem =
		RuntimeApiSubsystem::new(subsystem_client.clone(), Metrics(None), SpawnGlue(spawner));
	let subsystem_task = run(ctx, subsystem).map(|x| x.unwrap());
	let test_task = async move {
		let (tx, rx) = oneshot::channel();

		ctx_handle
			.send(FromOrchestra::Communication {
				msg: RuntimeApiMessage::Request(
					relay_parent,
					Request::PersistedValidationData(para_a, OccupiedCoreAssumption::Included, tx),
				),
			})
			.await;

		assert_eq!(rx.await.unwrap().unwrap(), Some(Default::default()));

		let (tx, rx) = oneshot::channel();
		ctx_handle
			.send(FromOrchestra::Communication {
				msg: RuntimeApiMessage::Request(
					relay_parent,
					Request::PersistedValidationData(para_b, OccupiedCoreAssumption::Included, tx),
				),
			})
			.await;

		assert_eq!(rx.await.unwrap().unwrap(), None);

		ctx_handle.send(FromOrchestra::Signal(OverseerSignal::Conclude)).await;
	};

	futures::executor::block_on(future::join(subsystem_task, test_task));
}

#[test]
fn requests_assumed_validation_data() {
	let (ctx, mut ctx_handle) = make_subsystem_context(TaskExecutor::new());
	let relay_parent = [1; 32].into();
	let para_a = ParaId::from(5_u32);
	let para_b = ParaId::from(6_u32);
	let spawner = sp_core::testing::TaskExecutor::new();

	let validation_code = ValidationCode(vec![1, 2, 3]);
	let expected_data_hash = <PersistedValidationData as Default>::default().hash();
	let expected_code_hash = validation_code.hash();

	let mut subsystem_client = MockSubsystemClient::default();
	subsystem_client.validation_data.insert(para_a, Default::default());
	subsystem_client.validation_code.insert(para_a, validation_code);
	subsystem_client.validation_data.insert(para_b, Default::default());
	let subsystem_client = Arc::new(subsystem_client);

	let subsystem =
		RuntimeApiSubsystem::new(subsystem_client.clone(), Metrics(None), SpawnGlue(spawner));
	let subsystem_task = run(ctx, subsystem).map(|x| x.unwrap());
	let test_task = async move {
		let (tx, rx) = oneshot::channel();

		ctx_handle
			.send(FromOrchestra::Communication {
				msg: RuntimeApiMessage::Request(
					relay_parent,
					Request::AssumedValidationData(para_a, expected_data_hash, tx),
				),
			})
			.await;

		assert_eq!(rx.await.unwrap().unwrap(), Some((Default::default(), expected_code_hash)));

		let (tx, rx) = oneshot::channel();
		ctx_handle
			.send(FromOrchestra::Communication {
				msg: RuntimeApiMessage::Request(
					relay_parent,
					Request::AssumedValidationData(para_a, Hash::zero(), tx),
				),
			})
			.await;

		assert_eq!(rx.await.unwrap().unwrap(), None);

		ctx_handle.send(FromOrchestra::Signal(OverseerSignal::Conclude)).await;
	};

	futures::executor::block_on(future::join(subsystem_task, test_task));
}

#[test]
fn requests_check_validation_outputs() {
	let (ctx, mut ctx_handle) = make_subsystem_context(TaskExecutor::new());
	let mut subsystem_client = MockSubsystemClient::default();
	let relay_parent = [1; 32].into();
	let para_a = ParaId::from(5_u32);
	let para_b = ParaId::from(6_u32);
	let commitments = polkadot_primitives::CandidateCommitments::default();
	let spawner = sp_core::testing::TaskExecutor::new();

	subsystem_client.validation_outputs_results.insert(para_a, false);
	subsystem_client.validation_outputs_results.insert(para_b, true);

	let subsystem_client = Arc::new(subsystem_client);

	let subsystem =
		RuntimeApiSubsystem::new(subsystem_client.clone(), Metrics(None), SpawnGlue(spawner));
	let subsystem_task = run(ctx, subsystem).map(|x| x.unwrap());
	let test_task = async move {
		let (tx, rx) = oneshot::channel();

		ctx_handle
			.send(FromOrchestra::Communication {
				msg: RuntimeApiMessage::Request(
					relay_parent,
					Request::CheckValidationOutputs(para_a, commitments.clone(), tx),
				),
			})
			.await;
		assert_eq!(
			rx.await.unwrap().unwrap(),
			subsystem_client.validation_outputs_results[&para_a]
		);

		let (tx, rx) = oneshot::channel();
		ctx_handle
			.send(FromOrchestra::Communication {
				msg: RuntimeApiMessage::Request(
					relay_parent,
					Request::CheckValidationOutputs(para_b, commitments, tx),
				),
			})
			.await;
		assert_eq!(
			rx.await.unwrap().unwrap(),
			subsystem_client.validation_outputs_results[&para_b]
		);

		ctx_handle.send(FromOrchestra::Signal(OverseerSignal::Conclude)).await;
	};

	futures::executor::block_on(future::join(subsystem_task, test_task));
}

#[test]
fn requests_session_index_for_child() {
	let (ctx, mut ctx_handle) = make_subsystem_context(TaskExecutor::new());
	let subsystem_client = Arc::new(MockSubsystemClient::default());
	let relay_parent = [1; 32].into();
	let spawner = sp_core::testing::TaskExecutor::new();

	let subsystem =
		RuntimeApiSubsystem::new(subsystem_client.clone(), Metrics(None), SpawnGlue(spawner));
	let subsystem_task = run(ctx, subsystem).map(|x| x.unwrap());
	let test_task = async move {
		let (tx, rx) = oneshot::channel();

		ctx_handle
			.send(FromOrchestra::Communication {
				msg: RuntimeApiMessage::Request(relay_parent, Request::SessionIndexForChild(tx)),
			})
			.await;

		assert_eq!(rx.await.unwrap().unwrap(), subsystem_client.session_index_for_child);

		ctx_handle.send(FromOrchestra::Signal(OverseerSignal::Conclude)).await;
	};

	futures::executor::block_on(future::join(subsystem_task, test_task));
}

fn dummy_session_info() -> SessionInfo {
	SessionInfo {
		validators: Default::default(),
		discovery_keys: vec![],
		assignment_keys: vec![],
		validator_groups: Default::default(),
		n_cores: 4u32,
		zeroth_delay_tranche_width: 0u32,
		relay_vrf_modulo_samples: 0u32,
		n_delay_tranches: 2u32,
		no_show_slots: 0u32,
		needed_approvals: 1u32,
		active_validator_indices: vec![],
		dispute_period: 6,
		random_seed: [0u8; 32],
	}
}
#[test]
fn requests_session_info() {
	let (ctx, mut ctx_handle) = make_subsystem_context(TaskExecutor::new());
	let mut subsystem_client = MockSubsystemClient::default();
	let session_index = 1;
	subsystem_client.session_info.insert(session_index, dummy_session_info());
	let subsystem_client = Arc::new(subsystem_client);
	let spawner = sp_core::testing::TaskExecutor::new();

	let relay_parent = [1; 32].into();

	let subsystem =
		RuntimeApiSubsystem::new(subsystem_client.clone(), Metrics(None), SpawnGlue(spawner));
	let subsystem_task = run(ctx, subsystem).map(|x| x.unwrap());
	let test_task = async move {
		let (tx, rx) = oneshot::channel();

		ctx_handle
			.send(FromOrchestra::Communication {
				msg: RuntimeApiMessage::Request(
					relay_parent,
					Request::SessionInfo(session_index, tx),
				),
			})
			.await;

		assert_eq!(rx.await.unwrap().unwrap(), Some(dummy_session_info()));

		ctx_handle.send(FromOrchestra::Signal(OverseerSignal::Conclude)).await;
	};

	futures::executor::block_on(future::join(subsystem_task, test_task));
}

#[test]
fn requests_validation_code() {
	let (ctx, mut ctx_handle) = make_subsystem_context(TaskExecutor::new());

	let relay_parent = [1; 32].into();
	let para_a = ParaId::from(5_u32);
	let para_b = ParaId::from(6_u32);
	let spawner = sp_core::testing::TaskExecutor::new();
	let validation_code = dummy_validation_code();

	let mut subsystem_client = MockSubsystemClient::default();
	subsystem_client.validation_code.insert(para_a, validation_code.clone());
	let subsystem_client = Arc::new(subsystem_client);

	let subsystem =
		RuntimeApiSubsystem::new(subsystem_client.clone(), Metrics(None), SpawnGlue(spawner));
	let subsystem_task = run(ctx, subsystem).map(|x| x.unwrap());
	let test_task = async move {
		let (tx, rx) = oneshot::channel();

		ctx_handle
			.send(FromOrchestra::Communication {
				msg: RuntimeApiMessage::Request(
					relay_parent,
					Request::ValidationCode(para_a, OccupiedCoreAssumption::Included, tx),
				),
			})
			.await;

		assert_eq!(rx.await.unwrap().unwrap(), Some(validation_code));

		let (tx, rx) = oneshot::channel();
		ctx_handle
			.send(FromOrchestra::Communication {
				msg: RuntimeApiMessage::Request(
					relay_parent,
					Request::ValidationCode(para_b, OccupiedCoreAssumption::Included, tx),
				),
			})
			.await;

		assert_eq!(rx.await.unwrap().unwrap(), None);

		ctx_handle.send(FromOrchestra::Signal(OverseerSignal::Conclude)).await;
	};

	futures::executor::block_on(future::join(subsystem_task, test_task));
}

#[test]
fn requests_candidate_pending_availability() {
	let (ctx, mut ctx_handle) = make_subsystem_context(TaskExecutor::new());
	let relay_parent = [1; 32].into();
	let para_a = ParaId::from(5_u32);
	let para_b = ParaId::from(6_u32);
	let spawner = sp_core::testing::TaskExecutor::new();
	let candidate_receipt = dummy_committed_candidate_receipt(relay_parent);

	let mut subsystem_client = MockSubsystemClient::default();
	subsystem_client
		.candidate_pending_availability
		.insert(para_a, candidate_receipt.clone());
	let subsystem_client = Arc::new(subsystem_client);

	let subsystem =
		RuntimeApiSubsystem::new(subsystem_client.clone(), Metrics(None), SpawnGlue(spawner));
	let subsystem_task = run(ctx, subsystem).map(|x| x.unwrap());
	let test_task = async move {
		let (tx, rx) = oneshot::channel();

		ctx_handle
			.send(FromOrchestra::Communication {
				msg: RuntimeApiMessage::Request(
					relay_parent,
					Request::CandidatePendingAvailability(para_a, tx),
				),
			})
			.await;

		assert_eq!(rx.await.unwrap().unwrap(), Some(candidate_receipt));

		let (tx, rx) = oneshot::channel();

		ctx_handle
			.send(FromOrchestra::Communication {
				msg: RuntimeApiMessage::Request(
					relay_parent,
					Request::CandidatePendingAvailability(para_b, tx),
				),
			})
			.await;

		assert_eq!(rx.await.unwrap().unwrap(), None);

		ctx_handle.send(FromOrchestra::Signal(OverseerSignal::Conclude)).await;
	};

	futures::executor::block_on(future::join(subsystem_task, test_task));
}

#[test]
fn requests_candidate_events() {
	let (ctx, mut ctx_handle) = make_subsystem_context(TaskExecutor::new());
	let subsystem_client = Arc::new(MockSubsystemClient::default());
	let relay_parent = [1; 32].into();
	let spawner = sp_core::testing::TaskExecutor::new();

	let subsystem =
		RuntimeApiSubsystem::new(subsystem_client.clone(), Metrics(None), SpawnGlue(spawner));
	let subsystem_task = run(ctx, subsystem).map(|x| x.unwrap());
	let test_task = async move {
		let (tx, rx) = oneshot::channel();

		ctx_handle
			.send(FromOrchestra::Communication {
				msg: RuntimeApiMessage::Request(relay_parent, Request::CandidateEvents(tx)),
			})
			.await;

		assert_eq!(rx.await.unwrap().unwrap(), subsystem_client.candidate_events);

		ctx_handle.send(FromOrchestra::Signal(OverseerSignal::Conclude)).await;
	};

	futures::executor::block_on(future::join(subsystem_task, test_task));
}

#[test]
fn requests_dmq_contents() {
	let (ctx, mut ctx_handle) = make_subsystem_context(TaskExecutor::new());

	let relay_parent = [1; 32].into();
	let para_a = ParaId::from(5_u32);
	let para_b = ParaId::from(6_u32);
	let spawner = sp_core::testing::TaskExecutor::new();

	let subsystem_client = Arc::new({
		let mut subsystem_client = MockSubsystemClient::default();

		subsystem_client.dmq_contents.insert(para_a, vec![]);
		subsystem_client.dmq_contents.insert(
			para_b,
			vec![InboundDownwardMessage { sent_at: 228, msg: b"Novus Ordo Seclorum".to_vec() }],
		);

		subsystem_client
	});

	let subsystem =
		RuntimeApiSubsystem::new(subsystem_client.clone(), Metrics(None), SpawnGlue(spawner));
	let subsystem_task = run(ctx, subsystem).map(|x| x.unwrap());
	let test_task = async move {
		let (tx, rx) = oneshot::channel();
		ctx_handle
			.send(FromOrchestra::Communication {
				msg: RuntimeApiMessage::Request(relay_parent, Request::DmqContents(para_a, tx)),
			})
			.await;
		assert_eq!(rx.await.unwrap().unwrap(), vec![]);

		let (tx, rx) = oneshot::channel();
		ctx_handle
			.send(FromOrchestra::Communication {
				msg: RuntimeApiMessage::Request(relay_parent, Request::DmqContents(para_b, tx)),
			})
			.await;
		assert_eq!(
			rx.await.unwrap().unwrap(),
			vec![InboundDownwardMessage { sent_at: 228, msg: b"Novus Ordo Seclorum".to_vec() }]
		);

		ctx_handle.send(FromOrchestra::Signal(OverseerSignal::Conclude)).await;
	};
	futures::executor::block_on(future::join(subsystem_task, test_task));
}

#[test]
fn requests_inbound_hrmp_channels_contents() {
	let (ctx, mut ctx_handle) = make_subsystem_context(TaskExecutor::new());

	let relay_parent = [1; 32].into();
	let para_a = ParaId::from(99_u32);
	let para_b = ParaId::from(66_u32);
	let para_c = ParaId::from(33_u32);
	let spawner = sp_core::testing::TaskExecutor::new();

	let para_b_inbound_channels = [
		(para_a, vec![]),
		(para_c, vec![InboundHrmpMessage { sent_at: 1, data: "𝙀=𝙈𝘾²".as_bytes().to_owned() }]),
	]
	.into_iter()
	.collect::<BTreeMap<_, _>>();

	let subsystem_client = Arc::new({
		let mut subsystem_client = MockSubsystemClient::default();

		subsystem_client.hrmp_channels.insert(para_a, BTreeMap::new());
		subsystem_client.hrmp_channels.insert(para_b, para_b_inbound_channels.clone());

		subsystem_client
	});

	let subsystem =
		RuntimeApiSubsystem::new(subsystem_client.clone(), Metrics(None), SpawnGlue(spawner));
	let subsystem_task = run(ctx, subsystem).map(|x| x.unwrap());
	let test_task = async move {
		let (tx, rx) = oneshot::channel();
		ctx_handle
			.send(FromOrchestra::Communication {
				msg: RuntimeApiMessage::Request(
					relay_parent,
					Request::InboundHrmpChannelsContents(para_a, tx),
				),
			})
			.await;
		assert_eq!(rx.await.unwrap().unwrap(), BTreeMap::new());

		let (tx, rx) = oneshot::channel();
		ctx_handle
			.send(FromOrchestra::Communication {
				msg: RuntimeApiMessage::Request(
					relay_parent,
					Request::InboundHrmpChannelsContents(para_b, tx),
				),
			})
			.await;
		assert_eq!(rx.await.unwrap().unwrap(), para_b_inbound_channels);

		ctx_handle.send(FromOrchestra::Signal(OverseerSignal::Conclude)).await;
	};
	futures::executor::block_on(future::join(subsystem_task, test_task));
}

#[test]
fn requests_validation_code_by_hash() {
	let (ctx, mut ctx_handle) = make_subsystem_context(TaskExecutor::new());
	let spawner = sp_core::testing::TaskExecutor::new();

	let (subsystem_client, validation_code) = {
		let mut subsystem_client = MockSubsystemClient::default();
		let mut validation_code = Vec::new();

		for n in 0..5 {
			let code = ValidationCode::from(vec![n; 32]);
			subsystem_client.validation_code_by_hash.insert(code.hash(), code.clone());
			validation_code.push(code);
		}

		(Arc::new(subsystem_client), validation_code)
	};

	let subsystem =
		RuntimeApiSubsystem::new(subsystem_client.clone(), Metrics(None), SpawnGlue(spawner));
	let subsystem_task = run(ctx, subsystem).map(|x| x.unwrap());

	let relay_parent = [1; 32].into();
	let test_task = async move {
		for code in validation_code {
			let (tx, rx) = oneshot::channel();
			ctx_handle
				.send(FromOrchestra::Communication {
					msg: RuntimeApiMessage::Request(
						relay_parent,
						Request::ValidationCodeByHash(code.hash(), tx),
					),
				})
				.await;

			assert_eq!(rx.await.unwrap().unwrap(), Some(code));
		}

		ctx_handle.send(FromOrchestra::Signal(OverseerSignal::Conclude)).await;
	};

	futures::executor::block_on(future::join(subsystem_task, test_task));
}

#[test]
fn multiple_requests_in_parallel_are_working() {
	let (ctx, mut ctx_handle) = make_subsystem_context(TaskExecutor::new());
	let subsystem_client = Arc::new(MockSubsystemClient::default());
	let relay_parent = [1; 32].into();
	let spawner = sp_core::testing::TaskExecutor::new();
	let mutex = subsystem_client.availability_cores_wait.clone();

	let subsystem =
		RuntimeApiSubsystem::new(subsystem_client.clone(), Metrics(None), SpawnGlue(spawner));
	let subsystem_task = run(ctx, subsystem).map(|x| x.unwrap());
	let test_task = async move {
		// Make all requests block until we release this mutex.
		let lock = mutex.lock().unwrap();

		let mut receivers = Vec::new();
		for _ in 0..MAX_PARALLEL_REQUESTS {
			let (tx, rx) = oneshot::channel();

			ctx_handle
				.send(FromOrchestra::Communication {
					msg: RuntimeApiMessage::Request(relay_parent, Request::AvailabilityCores(tx)),
				})
				.await;
			receivers.push(rx);
		}

		// The backpressure from reaching `MAX_PARALLEL_REQUESTS` will make the test block, we need
		// to drop the lock.
		drop(lock);

		for _ in 0..MAX_PARALLEL_REQUESTS * 100 {
			let (tx, rx) = oneshot::channel();

			ctx_handle
				.send(FromOrchestra::Communication {
					msg: RuntimeApiMessage::Request(relay_parent, Request::AvailabilityCores(tx)),
				})
				.await;
			receivers.push(rx);
		}

		let join = future::join_all(receivers);

		join.await
			.into_iter()
			.for_each(|r| assert_eq!(r.unwrap().unwrap(), subsystem_client.availability_cores));

		ctx_handle.send(FromOrchestra::Signal(OverseerSignal::Conclude)).await;
	};

	futures::executor::block_on(future::join(subsystem_task, test_task));
}

#[test]
fn requests_babe_epoch() {
	let (ctx, mut ctx_handle) = make_subsystem_context(TaskExecutor::new());
	let mut subsystem_client = MockSubsystemClient::default();
	let epoch = BabeEpoch {
		epoch_index: 100,
		start_slot: Slot::from(1000),
		duration: 10,
		authorities: Vec::new(),
		randomness: [1u8; 32],
		config: BabeEpochConfiguration { c: (1, 4), allowed_slots: BabeAllowedSlots::PrimarySlots },
	};
	subsystem_client.babe_epoch = Some(epoch.clone());
	let subsystem_client = Arc::new(subsystem_client);
	let relay_parent = [1; 32].into();
	let spawner = sp_core::testing::TaskExecutor::new();

	let subsystem =
		RuntimeApiSubsystem::new(subsystem_client.clone(), Metrics(None), SpawnGlue(spawner));
	let subsystem_task = run(ctx, subsystem).map(|x| x.unwrap());
	let test_task = async move {
		let (tx, rx) = oneshot::channel();

		ctx_handle
			.send(FromOrchestra::Communication {
				msg: RuntimeApiMessage::Request(relay_parent, Request::CurrentBabeEpoch(tx)),
			})
			.await;

		assert_eq!(rx.await.unwrap().unwrap(), epoch);
		ctx_handle.send(FromOrchestra::Signal(OverseerSignal::Conclude)).await;
	};

	futures::executor::block_on(future::join(subsystem_task, test_task));
}

#[test]
fn requests_submit_pvf_check_statement() {
	let (ctx, mut ctx_handle) = make_subsystem_context(TaskExecutor::new());
	let spawner = sp_core::testing::TaskExecutor::new();
	let subsystem_client = Arc::new(MockSubsystemClient::default());

	let subsystem =
		RuntimeApiSubsystem::new(subsystem_client.clone(), Metrics(None), SpawnGlue(spawner));
	let subsystem_task = run(ctx, subsystem).map(|x| x.unwrap());

	let relay_parent = [1; 32].into();
	let test_task = async move {
		let (stmt, sig) = fake_statement();

		// Send the same statement twice.
		//
		// Here we just want to ensure that those requests do not go through the cache.
		let (tx, rx) = oneshot::channel();
		ctx_handle
			.send(FromOrchestra::Communication {
				msg: RuntimeApiMessage::Request(
					relay_parent,
					Request::SubmitPvfCheckStatement(stmt.clone(), sig.clone(), tx),
				),
			})
			.await;
		let _ = rx.await.unwrap().unwrap();
		let (tx, rx) = oneshot::channel();
		ctx_handle
			.send(FromOrchestra::Communication {
				msg: RuntimeApiMessage::Request(
					relay_parent,
					Request::SubmitPvfCheckStatement(stmt.clone(), sig.clone(), tx),
				),
			})
			.await;
		let _ = rx.await.unwrap().unwrap();

		assert_eq!(
			&*subsystem_client.submitted_pvf_check_statement.lock().expect("poisened mutex"),
			&[(stmt.clone(), sig.clone()), (stmt.clone(), sig.clone())]
		);

		ctx_handle.send(FromOrchestra::Signal(OverseerSignal::Conclude)).await;
	};

	futures::executor::block_on(future::join(subsystem_task, test_task));

	fn fake_statement() -> (PvfCheckStatement, ValidatorSignature) {
		let stmt = PvfCheckStatement {
			accept: true,
			subject: [1; 32].into(),
			session_index: 1,
			validator_index: 1.into(),
		};
		let sig = sp_keyring::Sr25519Keyring::Alice.sign(&stmt.signing_payload()).into();
		(stmt, sig)
	}
}

#[test]
fn requests_pvfs_require_precheck() {
	let (ctx, mut ctx_handle) = make_subsystem_context(TaskExecutor::new());
	let spawner = sp_core::testing::TaskExecutor::new();

	let subsystem_client = Arc::new({
		let mut subsystem_client = MockSubsystemClient::default();
		subsystem_client.pvfs_require_precheck = vec![[1; 32].into(), [2; 32].into()];
		subsystem_client
	});

	let subsystem =
		RuntimeApiSubsystem::new(subsystem_client.clone(), Metrics(None), SpawnGlue(spawner));
	let subsystem_task = run(ctx, subsystem).map(|x| x.unwrap());

	let relay_parent = [1; 32].into();
	let test_task = async move {
		let (tx, rx) = oneshot::channel();

		ctx_handle
			.send(FromOrchestra::Communication {
				msg: RuntimeApiMessage::Request(relay_parent, Request::PvfsRequirePrecheck(tx)),
			})
			.await;

		assert_eq!(rx.await.unwrap().unwrap(), vec![[1; 32].into(), [2; 32].into()]);
		ctx_handle.send(FromOrchestra::Signal(OverseerSignal::Conclude)).await;
	};

	futures::executor::block_on(future::join(subsystem_task, test_task));
}

#[test]
fn requests_validation_code_hash() {
	let (ctx, mut ctx_handle) = make_subsystem_context(TaskExecutor::new());

	let relay_parent = [1; 32].into();
	let para_a = ParaId::from(5_u32);
	let para_b = ParaId::from(6_u32);
	let spawner = sp_core::testing::TaskExecutor::new();
	let validation_code_hash = dummy_validation_code().hash();

	let mut subsystem_client = MockSubsystemClient::default();
	subsystem_client.validation_code_hash.insert(para_a, validation_code_hash);
	let subsystem_client = Arc::new(subsystem_client);

	let subsystem =
		RuntimeApiSubsystem::new(subsystem_client.clone(), Metrics(None), SpawnGlue(spawner));
	let subsystem_task = run(ctx, subsystem).map(|x| x.unwrap());
	let test_task = async move {
		let (tx, rx) = oneshot::channel();

		ctx_handle
			.send(FromOrchestra::Communication {
				msg: RuntimeApiMessage::Request(
					relay_parent,
					Request::ValidationCodeHash(para_a, OccupiedCoreAssumption::Included, tx),
				),
			})
			.await;

		assert_eq!(rx.await.unwrap().unwrap(), Some(validation_code_hash));

		let (tx, rx) = oneshot::channel();
		ctx_handle
			.send(FromOrchestra::Communication {
				msg: RuntimeApiMessage::Request(
					relay_parent,
					Request::ValidationCodeHash(para_b, OccupiedCoreAssumption::Included, tx),
				),
			})
			.await;

		assert_eq!(rx.await.unwrap().unwrap(), None);

		ctx_handle.send(FromOrchestra::Signal(OverseerSignal::Conclude)).await;
	};

	futures::executor::block_on(future::join(subsystem_task, test_task));
}<|MERGE_RESOLUTION|>--- conflicted
+++ resolved
@@ -250,15 +250,7 @@
 		Ok(self.authorities.clone())
 	}
 
-<<<<<<< HEAD
-	async fn disabled_validators(&self, _: Hash) -> Result<Vec<ValidatorIndex>, ApiError> {
-		todo!("Not required for tests")
-	}
-
-	async fn staging_async_backing_params(
-=======
 	async fn async_backing_params(
->>>>>>> 2c53894a
 		&self,
 		_: Hash,
 	) -> Result<async_backing::AsyncBackingParams, ApiError> {
