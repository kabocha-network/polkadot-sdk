--- conflicted
+++ resolved
@@ -216,7 +216,6 @@
 							(p2, v2)
 						},
 					}
-<<<<<<< HEAD
 				} else {
 					(peer_set, version)
 				}
@@ -257,103 +256,6 @@
 					hash_map::Entry::Occupied(_) => return,
 					hash_map::Entry::Vacant(vacant) => {
 						vacant.insert(PeerData { view: View::default(), version });
-=======
-
-					metrics.on_peer_connected(peer_set, version);
-					metrics.note_peer_count(peer_set, version, peer_map.len());
-
-					shared.local_view.clone().unwrap_or(View::default())
-				};
-
-				let maybe_authority =
-					authority_discovery_service.get_authority_ids_by_peer_id(peer).await;
-
-				match peer_set {
-					PeerSet::Validation => {
-						dispatch_validation_events_to_all(
-							vec![
-								NetworkBridgeEvent::PeerConnected(
-									peer,
-									role,
-									version,
-									maybe_authority,
-								),
-								NetworkBridgeEvent::PeerViewChange(peer, View::default()),
-							],
-							&mut sender,
-							&metrics,
-						)
-						.await;
-
-						match ValidationVersion::try_from(version)
-							.expect("try_get_protocol has already checked version is known; qed")
-						{
-							ValidationVersion::V1 => send_message(
-								&mut network_service,
-								vec![peer],
-								PeerSet::Validation,
-								version,
-								&peerset_protocol_names,
-								WireMessage::<protocol_v1::ValidationProtocol>::ViewUpdate(
-									local_view,
-								),
-								&metrics,
-							),
-							ValidationVersion::V2 => send_message(
-								&mut network_service,
-								vec![peer],
-								PeerSet::Validation,
-								version,
-								&peerset_protocol_names,
-								WireMessage::<protocol_v2::ValidationProtocol>::ViewUpdate(
-									local_view,
-								),
-								&metrics,
-							),
-						}
-					},
-					PeerSet::Collation => {
-						dispatch_collation_events_to_all(
-							vec![
-								NetworkBridgeEvent::PeerConnected(
-									peer,
-									role,
-									version,
-									maybe_authority,
-								),
-								NetworkBridgeEvent::PeerViewChange(peer, View::default()),
-							],
-							&mut sender,
-						)
-						.await;
-
-						match CollationVersion::try_from(version)
-							.expect("try_get_protocol has already checked version is known; qed")
-						{
-							CollationVersion::V1 => send_message(
-								&mut network_service,
-								vec![peer],
-								PeerSet::Collation,
-								version,
-								&peerset_protocol_names,
-								WireMessage::<protocol_v1::CollationProtocol>::ViewUpdate(
-									local_view,
-								),
-								&metrics,
-							),
-							CollationVersion::V2 => send_message(
-								&mut network_service,
-								vec![peer],
-								PeerSet::Collation,
-								version,
-								&peerset_protocol_names,
-								WireMessage::<protocol_v2::CollationProtocol>::ViewUpdate(
-									local_view,
-								),
-								&metrics,
-							),
-						}
->>>>>>> de71fecc
 					},
 				}
 
@@ -387,11 +289,11 @@
 					metrics,
 					notification_sinks,
 				),
-				ValidationVersion::VStaging => send_message(
+				ValidationVersion::V2 => send_message(
 					vec![peer],
 					PeerSet::Validation,
 					version,
-					WireMessage::<protocol_vstaging::ValidationProtocol>::ViewUpdate(local_view),
+					WireMessage::<protocol_v2::ValidationProtocol>::ViewUpdate(local_view),
 					metrics,
 					notification_sinks,
 				),
@@ -459,9 +361,9 @@
 						metrics,
 					)
 				} else if expected_versions[PeerSet::Validation] ==
-					Some(ValidationVersion::VStaging.into())
+					Some(ValidationVersion::V2.into())
 				{
-					handle_peer_messages::<protocol_vstaging::ValidationProtocol, _>(
+					handle_peer_messages::<protocol_v2::ValidationProtocol, _>(
 						peer,
 						PeerSet::Validation,
 						&mut shared.0.lock().validation_peers,
@@ -607,40 +509,8 @@
 				metrics.on_peer_connected(peer_set, version);
 				metrics.note_peer_count(peer_set, version, peer_map.len());
 
-<<<<<<< HEAD
 				shared.local_view.clone().unwrap_or(View::default())
 			};
-=======
-				if !v_messages.is_empty() {
-					let (events, reports) = if expected_versions[PeerSet::Validation] ==
-						Some(ValidationVersion::V1.into())
-					{
-						handle_peer_messages::<protocol_v1::ValidationProtocol, _>(
-							remote,
-							PeerSet::Validation,
-							&mut shared.0.lock().validation_peers,
-							v_messages,
-							&metrics,
-						)
-					} else if expected_versions[PeerSet::Validation] ==
-						Some(ValidationVersion::V2.into())
-					{
-						handle_peer_messages::<protocol_v2::ValidationProtocol, _>(
-							remote,
-							PeerSet::Validation,
-							&mut shared.0.lock().validation_peers,
-							v_messages,
-							&metrics,
-						)
-					} else {
-						gum::warn!(
-							target: LOG_TARGET,
-							version = ?expected_versions[PeerSet::Validation],
-							"Major logic bug. Peer somehow has unsupported validation protocol version."
-						);
-
-						never!("Only versions 1 and 2 are supported; peer set connection checked above; qed");
->>>>>>> de71fecc
 
 			let maybe_authority =
 				authority_discovery_service.get_authority_ids_by_peer_id(peer).await;
@@ -665,11 +535,11 @@
 					metrics,
 					notification_sinks,
 				),
-				CollationVersion::VStaging => send_message(
+				CollationVersion::V2 => send_message(
 					vec![peer],
 					PeerSet::Collation,
 					version,
-					WireMessage::<protocol_vstaging::CollationProtocol>::ViewUpdate(local_view),
+					WireMessage::<protocol_v2::CollationProtocol>::ViewUpdate(local_view),
 					metrics,
 					notification_sinks,
 				),
@@ -713,7 +583,6 @@
 					versions[PeerSet::Collation] = Some(peer_data.version);
 				}
 
-<<<<<<< HEAD
 				versions
 			};
 
@@ -733,10 +602,9 @@
 						vec![notification.into()],
 						metrics,
 					)
-				} else if expected_versions[PeerSet::Collation] ==
-					Some(CollationVersion::VStaging.into())
+				} else if expected_versions[PeerSet::Collation] == Some(CollationVersion::V2.into())
 				{
-					handle_peer_messages::<protocol_vstaging::CollationProtocol, _>(
+					handle_peer_messages::<protocol_v2::CollationProtocol, _>(
 						peer,
 						PeerSet::Collation,
 						&mut shared.0.lock().collation_peers,
@@ -749,35 +617,6 @@
 						version = ?expected_versions[PeerSet::Collation],
 						"Major logic bug. Peer somehow has unsupported collation protocol version."
 					);
-=======
-				if !c_messages.is_empty() {
-					let (events, reports) = if expected_versions[PeerSet::Collation] ==
-						Some(CollationVersion::V1.into())
-					{
-						handle_peer_messages::<protocol_v1::CollationProtocol, _>(
-							remote,
-							PeerSet::Collation,
-							&mut shared.0.lock().collation_peers,
-							c_messages,
-							&metrics,
-						)
-					} else if expected_versions[PeerSet::Collation] ==
-						Some(CollationVersion::V2.into())
-					{
-						handle_peer_messages::<protocol_v2::CollationProtocol, _>(
-							remote,
-							PeerSet::Collation,
-							&mut shared.0.lock().collation_peers,
-							c_messages,
-							&metrics,
-						)
-					} else {
-						gum::warn!(
-							target: LOG_TARGET,
-							version = ?expected_versions[PeerSet::Collation],
-							"Major logic bug. Peer somehow has unsupported collation protocol version."
-						);
->>>>>>> de71fecc
 
 					never!("Only versions 1 and 2 are supported; peer set connection checked above; qed");
 
@@ -1129,29 +968,15 @@
 		notification_sinks,
 	);
 
-<<<<<<< HEAD
-	send_validation_message_vstaging(
-		vstaging_validation_peers,
-=======
 	send_validation_message_v2(
-		net,
 		v2_validation_peers,
-		peerset_protocol_names,
->>>>>>> de71fecc
 		WireMessage::ViewUpdate(new_view.clone()),
 		metrics,
 		notification_sinks,
 	);
 
-<<<<<<< HEAD
-	send_collation_message_vstaging(
-		vstaging_collation_peers,
-=======
 	send_collation_message_v2(
-		net,
 		v2_collation_peers,
-		peerset_protocol_names,
->>>>>>> de71fecc
 		WireMessage::ViewUpdate(new_view),
 		metrics,
 		notification_sinks,
@@ -1258,58 +1083,32 @@
 	);
 }
 
-<<<<<<< HEAD
-fn send_validation_message_vstaging(
+fn send_validation_message_v2(
 	peers: Vec<PeerId>,
-	message: WireMessage<protocol_vstaging::ValidationProtocol>,
-=======
-fn send_validation_message_v2(
-	net: &mut impl Network,
-	peers: Vec<PeerId>,
-	protocol_names: &PeerSetProtocolNames,
 	message: WireMessage<protocol_v2::ValidationProtocol>,
->>>>>>> de71fecc
 	metrics: &Metrics,
 	notification_sinks: &Arc<Mutex<HashMap<(PeerSet, PeerId), Box<dyn MessageSink>>>>,
 ) {
 	send_message(
 		peers,
 		PeerSet::Validation,
-<<<<<<< HEAD
-		ValidationVersion::VStaging.into(),
-=======
 		ValidationVersion::V2.into(),
-		protocol_names,
->>>>>>> de71fecc
 		message,
 		metrics,
 		notification_sinks,
 	);
 }
 
-<<<<<<< HEAD
-fn send_collation_message_vstaging(
+fn send_collation_message_v2(
 	peers: Vec<PeerId>,
-	message: WireMessage<protocol_vstaging::CollationProtocol>,
-=======
-fn send_collation_message_v2(
-	net: &mut impl Network,
-	peers: Vec<PeerId>,
-	protocol_names: &PeerSetProtocolNames,
 	message: WireMessage<protocol_v2::CollationProtocol>,
->>>>>>> de71fecc
 	metrics: &Metrics,
 	notification_sinks: &Arc<Mutex<HashMap<(PeerSet, PeerId), Box<dyn MessageSink>>>>,
 ) {
 	send_message(
 		peers,
 		PeerSet::Collation,
-<<<<<<< HEAD
-		CollationVersion::VStaging.into(),
-=======
 		CollationVersion::V2.into(),
-		protocol_names,
->>>>>>> de71fecc
 		message,
 		metrics,
 		notification_sinks,
