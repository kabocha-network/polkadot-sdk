--- conflicted
+++ resolved
@@ -16,9 +16,6 @@
 
 //! Staging Primitives.
 
-<<<<<<< HEAD
-// Put any primitives used by staging APIs functions here
-=======
 // Put any primitives used by staging APIs functions here
 pub use crate::v5::*;
 use sp_std::prelude::*;
@@ -157,5 +154,4 @@
 	/// a sub-chain, where the first candidate builds on top of the required parent of the
 	/// constraints and each subsequent builds on top of the previous head-data.
 	pub pending_availability: Vec<CandidatePendingAvailability<H, N>>,
-}
->>>>>>> 6338d330
+}