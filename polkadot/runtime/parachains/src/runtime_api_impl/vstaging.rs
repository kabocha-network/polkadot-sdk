--- conflicted
+++ resolved
@@ -16,15 +16,9 @@
 
 //! Put implementations of functions from staging APIs here.
 
-<<<<<<< HEAD
-use crate::shared;
-use primitives::ValidatorIndex;
-use sp_std::prelude::Vec;
-=======
 use crate::{configuration, initializer, shared};
 use primitives::{vstaging::NodeFeatures, ValidatorIndex};
-use sp_std::{collections::btree_map::BTreeMap, prelude::Vec};
->>>>>>> 61b8c226
+use sp_std::prelude::Vec;
 
 /// Implementation for `DisabledValidators`
 // CAVEAT: this should only be called on the node side
@@ -33,27 +27,10 @@
 where
 	T: shared::Config,
 {
-<<<<<<< HEAD
 	<shared::Pallet<T>>::disabled_validators()
-=======
-	let shuffled_indices = <shared::Pallet<T>>::active_validator_indices();
-	// mapping from raw validator index to `ValidatorIndex`
-	// this computation is the same within a session, but should be cheap
-	let reverse_index = shuffled_indices
-		.iter()
-		.enumerate()
-		.map(|(i, v)| (v.0, ValidatorIndex(i as u32)))
-		.collect::<BTreeMap<u32, ValidatorIndex>>();
-
-	// we might have disabled validators who are not parachain validators
-	<pallet_session::Pallet<T>>::disabled_validators()
-		.iter()
-		.filter_map(|v| reverse_index.get(v).cloned())
-		.collect()
 }
 
 /// Returns the current state of the node features.
 pub fn node_features<T: initializer::Config>() -> NodeFeatures {
 	<configuration::Pallet<T>>::config().node_features
->>>>>>> 61b8c226
 }