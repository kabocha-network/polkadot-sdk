// Copyright (C) Parity Technologies (UK) Ltd.
// This file is part of Polkadot.

// Polkadot is free software: you can redistribute it and/or modify
// it under the terms of the GNU General Public License as published by
// the Free Software Foundation, either version 3 of the License, or
// (at your option) any later version.

// Polkadot is distributed in the hope that it will be useful,
// but WITHOUT ANY WARRANTY; without even the implied warranty of
// MERCHANTABILITY or FITNESS FOR A PARTICULAR PURPOSE.  See the
// GNU General Public License for more details.

// You should have received a copy of the GNU General Public License
// along with Polkadot.  If not, see <http://www.gnu.org/licenses/>.

//! Put implementations of functions from staging APIs here.

use crate::{configuration, dmp, hrmp, inclusion, initializer, paras, shared};
use frame_system::pallet_prelude::BlockNumberFor;
use primitives::{
	vstaging::{
		AsyncBackingParams, BackingState, CandidatePendingAvailability, Constraints,
		InboundHrmpLimitations, OutboundHrmpChannelLimitations,
	},
	Id as ParaId, ValidatorIndex,
};
use sp_std::prelude::*;

/// Implementation for `StagingParaBackingState` function from the runtime API
pub fn backing_state<T: initializer::Config>(
	para_id: ParaId,
) -> Option<BackingState<T::Hash, BlockNumberFor<T>>> {
	let config = <configuration::Pallet<T>>::config();
	// Async backing is only expected to be enabled with a tracker capacity of 1.
	// Subsequent configuration update gets applied on new session, which always
	// clears the buffer.
	//
	// Thus, minimum relay parent is ensured to have asynchronous backing enabled.
	let now = <frame_system::Pallet<T>>::block_number();
	let min_relay_parent_number = <shared::Pallet<T>>::allowed_relay_parents()
		.hypothetical_earliest_block_number(now, config.async_backing_params.allowed_ancestry_len);

	let required_parent = <paras::Pallet<T>>::para_head(para_id)?;
	let validation_code_hash = <paras::Pallet<T>>::current_code_hash(para_id)?;

	let upgrade_restriction = <paras::Pallet<T>>::upgrade_restriction_signal(para_id);
	let future_validation_code =
		<paras::Pallet<T>>::future_code_upgrade_at(para_id).and_then(|block_num| {
			// Only read the storage if there's a pending upgrade.
			Some(block_num).zip(<paras::Pallet<T>>::future_code_hash(para_id))
		});

	let (ump_msg_count, ump_total_bytes) =
		<inclusion::Pallet<T>>::relay_dispatch_queue_size(para_id);
	let ump_remaining = config.max_upward_queue_count - ump_msg_count;
	let ump_remaining_bytes = config.max_upward_queue_size - ump_total_bytes;

	let dmp_remaining_messages = <dmp::Pallet<T>>::dmq_contents(para_id)
		.into_iter()
		.map(|msg| msg.sent_at)
		.collect();

	let valid_watermarks = <hrmp::Pallet<T>>::valid_watermarks(para_id);
	let hrmp_inbound = InboundHrmpLimitations { valid_watermarks };
	let hrmp_channels_out = <hrmp::Pallet<T>>::outbound_remaining_capacity(para_id)
		.into_iter()
		.map(|(para, (messages_remaining, bytes_remaining))| {
			(para, OutboundHrmpChannelLimitations { messages_remaining, bytes_remaining })
		})
		.collect();

	let constraints = Constraints {
		min_relay_parent_number,
		max_pov_size: config.max_pov_size,
		max_code_size: config.max_code_size,
		ump_remaining,
		ump_remaining_bytes,
		max_ump_num_per_candidate: config.max_upward_message_num_per_candidate,
		dmp_remaining_messages,
		hrmp_inbound,
		hrmp_channels_out,
		max_hrmp_num_per_candidate: config.hrmp_max_message_num_per_candidate,
		required_parent,
		validation_code_hash,
		upgrade_restriction,
		future_validation_code,
	};

	let pending_availability = {
		// Note: the API deals with a `Vec` as it is future-proof for cases
		// where there may be multiple candidates pending availability at a time.
		// But at the moment only one candidate can be pending availability per
		// parachain.
		crate::inclusion::PendingAvailability::<T>::get(&para_id)
			.and_then(|pending| {
				let commitments =
					crate::inclusion::PendingAvailabilityCommitments::<T>::get(&para_id);
				commitments.map(move |c| (pending, c))
			})
			.map(|(pending, commitments)| {
				CandidatePendingAvailability {
					candidate_hash: pending.candidate_hash(),
					descriptor: pending.candidate_descriptor().clone(),
					commitments,
					relay_parent_number: pending.relay_parent_number(),
					max_pov_size: constraints.max_pov_size, // assume always same in session.
				}
			})
			.into_iter()
			.collect()
	};

	Some(BackingState { constraints, pending_availability })
}

/// Implementation for `StagingAsyncBackingParams` function from the runtime API
pub fn async_backing_params<T: configuration::Config>() -> AsyncBackingParams {
	<configuration::Pallet<T>>::config().async_backing_params
}

<<<<<<< HEAD
/// Implementation for `DisabledValidators`
pub fn disabled_validators<T: pallet_session::Config>() -> Vec<ValidatorIndex> {
	<pallet_session::Pallet<T>>::disabled_validators()
		.iter()
		.cloned()
		.map(|v| ValidatorIndex(v))
		.collect()
=======
/// Return the min backing votes threshold from the configuration.
pub fn minimum_backing_votes<T: initializer::Config>() -> u32 {
	<configuration::Pallet<T>>::config().minimum_backing_votes
>>>>>>> 2c35bc3d
}<|MERGE_RESOLUTION|>--- conflicted
+++ resolved
@@ -119,7 +119,11 @@
 	<configuration::Pallet<T>>::config().async_backing_params
 }
 
-<<<<<<< HEAD
+/// Return the min backing votes threshold from the configuration.
+pub fn minimum_backing_votes<T: initializer::Config>() -> u32 {
+	<configuration::Pallet<T>>::config().minimum_backing_votes
+}
+
 /// Implementation for `DisabledValidators`
 pub fn disabled_validators<T: pallet_session::Config>() -> Vec<ValidatorIndex> {
 	<pallet_session::Pallet<T>>::disabled_validators()
@@ -127,9 +131,4 @@
 		.cloned()
 		.map(|v| ValidatorIndex(v))
 		.collect()
-=======
-/// Return the min backing votes threshold from the configuration.
-pub fn minimum_backing_votes<T: initializer::Config>() -> u32 {
-	<configuration::Pallet<T>>::config().minimum_backing_votes
->>>>>>> 2c35bc3d
 }