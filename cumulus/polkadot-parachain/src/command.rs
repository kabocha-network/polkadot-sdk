// Copyright (C) Parity Technologies (UK) Ltd.
// This file is part of Cumulus.

// Cumulus is free software: you can redistribute it and/or modify
// it under the terms of the GNU General Public License as published by
// the Free Software Foundation, either version 3 of the License, or
// (at your option) any later version.

// Cumulus is distributed in the hope that it will be useful,
// but WITHOUT ANY WARRANTY; without even the implied warranty of
// MERCHANTABILITY or FITNESS FOR A PARTICULAR PURPOSE.  See the
// GNU General Public License for more details.

// You should have received a copy of the GNU General Public License
// along with Cumulus.  If not, see <http://www.gnu.org/licenses/>.

use crate::{
	chain_spec,
	cli::{Cli, RelayChainCli, Subcommand},
	service::{new_partial, Block},
};
use cumulus_primitives_core::ParaId;
use frame_benchmarking_cli::{BenchmarkCmd, SUBSTRATE_REFERENCE_HARDWARE};
use log::info;
use parachains_common::{AssetHubPolkadotAuraId, AuraId};
use sc_cli::{
	ChainSpec, CliConfiguration, DefaultConfigurationValues, ImportParams, KeystoreParams,
	NetworkParams, Result, SharedParams, SubstrateCli,
};
use sc_service::config::{BasePath, PrometheusConfig};
use sp_runtime::traits::AccountIdConversion;
use std::{net::SocketAddr, path::PathBuf};

/// Helper enum that is used for better distinction of different parachain/runtime configuration
/// (it is based/calculated on ChainSpec's ID attribute)
#[derive(Debug, PartialEq, Default)]
enum Runtime {
	/// This is the default runtime (actually based on rococo)
	#[default]
	Default,
	Shell,
	Seedling,
	AssetHubPolkadot,
	AssetHubKusama,
	AssetHubRococo,
	AssetHubWococo,
	AssetHubWestend,
	Penpal(ParaId),
	ContractsRococo,
	CollectivesPolkadot,
	CollectivesWestend,
	Glutton,
	GluttonWestend,
	BridgeHub(chain_spec::bridge_hubs::BridgeHubRuntimeType),
}

trait RuntimeResolver {
	fn runtime(&self) -> Runtime;
}

impl RuntimeResolver for dyn ChainSpec {
	fn runtime(&self) -> Runtime {
		runtime(self.id())
	}
}

/// Implementation, that can resolve [`Runtime`] from any json configuration file
impl RuntimeResolver for PathBuf {
	fn runtime(&self) -> Runtime {
		#[derive(Debug, serde::Deserialize)]
		struct EmptyChainSpecWithId {
			id: String,
		}

		let file = std::fs::File::open(self).expect("Failed to open file");
		let reader = std::io::BufReader::new(file);
		let chain_spec: EmptyChainSpecWithId = serde_json::from_reader(reader)
			.expect("Failed to read 'json' file with ChainSpec configuration");

		runtime(&chain_spec.id)
	}
}

fn runtime(id: &str) -> Runtime {
	let id = id.replace('_', "-");
	let (_, id, para_id) = extract_parachain_id(&id);

	if id.starts_with("shell") {
		Runtime::Shell
	} else if id.starts_with("seedling") {
		Runtime::Seedling
	} else if id.starts_with("asset-hub-polkadot") | id.starts_with("statemint") {
		Runtime::AssetHubPolkadot
	} else if id.starts_with("asset-hub-kusama") | id.starts_with("statemine") {
		Runtime::AssetHubKusama
	} else if id.starts_with("asset-hub-rococo") {
		Runtime::AssetHubRococo
	} else if id.starts_with("asset-hub-wococo") {
		Runtime::AssetHubWococo
	} else if id.starts_with("asset-hub-westend") | id.starts_with("westmint") {
		Runtime::AssetHubWestend
	} else if id.starts_with("penpal") {
		Runtime::Penpal(para_id.unwrap_or(ParaId::new(0)))
	} else if id.starts_with("contracts-rococo") {
		Runtime::ContractsRococo
	} else if id.starts_with("collectives-polkadot") {
		Runtime::CollectivesPolkadot
	} else if id.starts_with("collectives-westend") {
		Runtime::CollectivesWestend
	} else if id.starts_with(chain_spec::bridge_hubs::BridgeHubRuntimeType::ID_PREFIX) {
		Runtime::BridgeHub(
			id.parse::<chain_spec::bridge_hubs::BridgeHubRuntimeType>()
				.expect("Invalid value"),
		)
	} else if id.starts_with("glutton-westend") {
		Runtime::GluttonWestend
	} else if id.starts_with("glutton") {
		Runtime::Glutton
	} else {
		log::warn!("No specific runtime was recognized for ChainSpec's id: '{}', so Runtime::default() will be used", id);
		Runtime::default()
	}
}

fn load_spec(id: &str) -> std::result::Result<Box<dyn ChainSpec>, String> {
	let (id, _, para_id) = extract_parachain_id(id);
	Ok(match id {
		// - Defaul-like
		"staging" =>
			Box::new(chain_spec::rococo_parachain::staging_rococo_parachain_local_config()),
		"tick" =>
			Box::new(chain_spec::rococo_parachain::RococoParachainChainSpec::from_json_bytes(
				&include_bytes!("../chain-specs/tick.json")[..],
			)?),
		"trick" =>
			Box::new(chain_spec::rococo_parachain::RococoParachainChainSpec::from_json_bytes(
				&include_bytes!("../chain-specs/trick.json")[..],
			)?),
		"track" =>
			Box::new(chain_spec::rococo_parachain::RococoParachainChainSpec::from_json_bytes(
				&include_bytes!("../chain-specs/track.json")[..],
			)?),

		// -- Starters
		"shell" => Box::new(chain_spec::shell::get_shell_chain_spec()),
		"seedling" => Box::new(chain_spec::seedling::get_seedling_chain_spec()),

		// -- Asset Hub Polkadot
		"asset-hub-polkadot-dev" | "statemint-dev" =>
			Box::new(chain_spec::asset_hubs::asset_hub_polkadot_development_config()),
		"asset-hub-polkadot-local" | "statemint-local" =>
			Box::new(chain_spec::asset_hubs::asset_hub_polkadot_local_config()),
		// the chain spec as used for generating the upgrade genesis values
		"asset-hub-polkadot-genesis" | "statemint-genesis" =>
			Box::new(chain_spec::asset_hubs::asset_hub_polkadot_config()),
		// the shell-based chain spec as used for syncing
		"asset-hub-polkadot" | "statemint" =>
			Box::new(chain_spec::asset_hubs::AssetHubPolkadotChainSpec::from_json_bytes(
				&include_bytes!("../chain-specs/asset-hub-polkadot.json")[..],
			)?),

		// -- Asset Hub Kusama
		"asset-hub-kusama-dev" | "statemine-dev" =>
			Box::new(chain_spec::asset_hubs::asset_hub_kusama_development_config()),
		"asset-hub-kusama-local" | "statemine-local" =>
			Box::new(chain_spec::asset_hubs::asset_hub_kusama_local_config()),
		// the chain spec as used for generating the upgrade genesis values
		"asset-hub-kusama-genesis" | "statemine-genesis" =>
			Box::new(chain_spec::asset_hubs::asset_hub_kusama_config()),
		// the shell-based chain spec as used for syncing
		"asset-hub-kusama" | "statemine" =>
			Box::new(chain_spec::asset_hubs::AssetHubKusamaChainSpec::from_json_bytes(
				&include_bytes!("../chain-specs/asset-hub-kusama.json")[..],
			)?),

		// -- Asset Hub Rococo
		"asset-hub-rococo-dev" =>
			Box::new(chain_spec::asset_hubs::asset_hub_rococo_development_config()),
		"asset-hub-rococo-local" =>
			Box::new(chain_spec::asset_hubs::asset_hub_rococo_local_config()),
		// the chain spec as used for generating the upgrade genesis values
		"asset-hub-rococo-genesis" =>
			Box::new(chain_spec::asset_hubs::asset_hub_rococo_genesis_config()),
		"asset-hub-rococo" =>
			Box::new(chain_spec::asset_hubs::AssetHubRococoChainSpec::from_json_bytes(
				&include_bytes!("../chain-specs/asset-hub-rococo.json")[..],
			)?),

		// -- Asset Hub Wococo
		"asset-hub-wococo-dev" =>
			Box::new(chain_spec::asset_hubs::asset_hub_wococo_development_config()),
		"asset-hub-wococo-local" =>
			Box::new(chain_spec::asset_hubs::asset_hub_wococo_local_config()),
		// the chain spec as used for generating the upgrade genesis values
		"asset-hub-wococo-genesis" =>
			Box::new(chain_spec::asset_hubs::asset_hub_wococo_genesis_config()),
		"asset-hub-wococo" =>
			Box::new(chain_spec::asset_hubs::AssetHubWococoChainSpec::from_json_bytes(
				&include_bytes!("../chain-specs/asset-hub-wococo.json")[..],
			)?),

		// -- Asset Hub Westend
		"asset-hub-westend-dev" | "westmint-dev" =>
			Box::new(chain_spec::asset_hubs::asset_hub_westend_development_config()),
		"asset-hub-westend-local" | "westmint-local" =>
			Box::new(chain_spec::asset_hubs::asset_hub_westend_local_config()),
		// the chain spec as used for generating the upgrade genesis values
		"asset-hub-westend-genesis" | "westmint-genesis" =>
			Box::new(chain_spec::asset_hubs::asset_hub_westend_config()),
		// the shell-based chain spec as used for syncing
		"asset-hub-westend" | "westmint" =>
			Box::new(chain_spec::asset_hubs::AssetHubWestendChainSpec::from_json_bytes(
				&include_bytes!("../chain-specs/asset-hub-westend.json")[..],
			)?),

		// -- Polkadot Collectives
		"collectives-polkadot-dev" =>
			Box::new(chain_spec::collectives::collectives_polkadot_development_config()),
		"collectives-polkadot-local" =>
			Box::new(chain_spec::collectives::collectives_polkadot_local_config()),
		"collectives-polkadot" =>
			Box::new(chain_spec::collectives::CollectivesPolkadotChainSpec::from_json_bytes(
				&include_bytes!("../chain-specs/collectives-polkadot.json")[..],
			)?),
		"collectives-westend" =>
			Box::new(chain_spec::collectives::CollectivesWestendChainSpec::from_json_bytes(
				&include_bytes!("../chain-specs/collectives-westend.json")[..],
			)?),

		// -- Contracts on Rococo
		"contracts-rococo-dev" =>
			Box::new(chain_spec::contracts::contracts_rococo_development_config()),
		"contracts-rococo-local" =>
			Box::new(chain_spec::contracts::contracts_rococo_local_config()),
		"contracts-rococo-genesis" => Box::new(chain_spec::contracts::contracts_rococo_config()),
		"contracts-rococo" =>
			Box::new(chain_spec::contracts::ContractsRococoChainSpec::from_json_bytes(
				&include_bytes!("../chain-specs/contracts-rococo.json")[..],
			)?),

		// -- BridgeHub
		bridge_like_id
			if bridge_like_id
				.starts_with(chain_spec::bridge_hubs::BridgeHubRuntimeType::ID_PREFIX) =>
			bridge_like_id
				.parse::<chain_spec::bridge_hubs::BridgeHubRuntimeType>()
				.expect("invalid value")
				.load_config()?,

		// -- Penpall
		"penpal-kusama" => Box::new(chain_spec::penpal::get_penpal_chain_spec(
			para_id.expect("Must specify parachain id"),
			"kusama-local",
		)),
		"penpal-polkadot" => Box::new(chain_spec::penpal::get_penpal_chain_spec(
			para_id.expect("Must specify parachain id"),
			"polkadot-local",
		)),
		"penpal-westend" => Box::new(chain_spec::penpal::get_penpal_chain_spec(
			para_id.expect("Must specify parachain id"),
			"westend-local",
		)),

		// -- Glutton Westend
		"glutton-westend-dev" => Box::new(chain_spec::glutton::glutton_westend_development_config(
			para_id.expect("Must specify parachain id"),
		)),
		"glutton-westend-local" => Box::new(chain_spec::glutton::glutton_westend_local_config(
			para_id.expect("Must specify parachain id"),
		)),
		// the chain spec as used for generating the upgrade genesis values
		"glutton-westend-genesis" => Box::new(chain_spec::glutton::glutton_westend_config(
			para_id.expect("Must specify parachain id"),
		)),

		// -- Glutton
		"glutton-kusama-dev" => Box::new(chain_spec::glutton::glutton_development_config(
			para_id.expect("Must specify parachain id"),
		)),
		"glutton-kusama-local" => Box::new(chain_spec::glutton::glutton_local_config(
			para_id.expect("Must specify parachain id"),
		)),
		// the chain spec as used for generating the upgrade genesis values
		"glutton-kusama-genesis" => Box::new(chain_spec::glutton::glutton_config(
			para_id.expect("Must specify parachain id"),
		)),

		// -- Fallback (generic chainspec)
		"" => {
			log::warn!("No ChainSpec.id specified, so using default one, based on rococo-parachain runtime");
			Box::new(chain_spec::rococo_parachain::rococo_parachain_local_config())
		},

		// -- Loading a specific spec from disk
		path => {
			let path: PathBuf = path.into();
			match path.runtime() {
				Runtime::AssetHubPolkadot => Box::new(
					chain_spec::asset_hubs::AssetHubPolkadotChainSpec::from_json_file(path)?,
				),
				Runtime::AssetHubKusama =>
					Box::new(chain_spec::asset_hubs::AssetHubKusamaChainSpec::from_json_file(path)?),
				Runtime::AssetHubRococo =>
					Box::new(chain_spec::asset_hubs::AssetHubRococoChainSpec::from_json_file(path)?),
				Runtime::AssetHubWococo =>
					Box::new(chain_spec::asset_hubs::AssetHubWococoChainSpec::from_json_file(path)?),
				Runtime::AssetHubWestend => Box::new(
					chain_spec::asset_hubs::AssetHubWestendChainSpec::from_json_file(path)?,
				),
				Runtime::CollectivesPolkadot => Box::new(
					chain_spec::collectives::CollectivesPolkadotChainSpec::from_json_file(path)?,
				),
				Runtime::CollectivesWestend => Box::new(
					chain_spec::collectives::CollectivesWestendChainSpec::from_json_file(path)?,
				),
				Runtime::Shell =>
					Box::new(chain_spec::shell::ShellChainSpec::from_json_file(path)?),
				Runtime::Seedling =>
					Box::new(chain_spec::seedling::SeedlingChainSpec::from_json_file(path)?),
				Runtime::ContractsRococo =>
					Box::new(chain_spec::contracts::ContractsRococoChainSpec::from_json_file(path)?),
				Runtime::BridgeHub(bridge_hub_runtime_type) =>
					bridge_hub_runtime_type.chain_spec_from_json_file(path)?,
				Runtime::Penpal(_para_id) =>
					Box::new(chain_spec::penpal::PenpalChainSpec::from_json_file(path)?),
				Runtime::GluttonWestend =>
					Box::new(chain_spec::glutton::GluttonChainSpec::from_json_file(path)?),
				Runtime::Glutton =>
					Box::new(chain_spec::glutton::GluttonChainSpec::from_json_file(path)?),
				Runtime::Default => Box::new(
					chain_spec::rococo_parachain::RococoParachainChainSpec::from_json_file(path)?,
				),
			}
		},
	})
}

/// Extracts the normalized chain id and parachain id from the input chain id.
/// (H/T to Phala for the idea)
/// E.g. "penpal-kusama-2004" yields ("penpal-kusama", Some(2004))
fn extract_parachain_id(id: &str) -> (&str, &str, Option<ParaId>) {
	const KUSAMA_TEST_PARA_PREFIX: &str = "penpal-kusama-";
	const POLKADOT_TEST_PARA_PREFIX: &str = "penpal-polkadot-";
	const WESTEND_TEST_PARA_PREFIX: &str = "penpal-westend-";

	const GLUTTON_PARA_DEV_PREFIX: &str = "glutton-kusama-dev-";
	const GLUTTON_PARA_LOCAL_PREFIX: &str = "glutton-kusama-local-";
	const GLUTTON_PARA_GENESIS_PREFIX: &str = "glutton-kusama-genesis-";

	const GLUTTON_PARA_DEV_PREFIX: &str = "glutton-westend-dev-";
	const GLUTTON_PARA_LOCAL_PREFIX: &str = "glutton-westend-local-";
	const GLUTTON_PARA_GENESIS_PREFIX: &str = "glutton-westend-genesis-";

	let (norm_id, orig_id, para) = if let Some(suffix) = id.strip_prefix(KUSAMA_TEST_PARA_PREFIX) {
		let para_id: u32 = suffix.parse().expect("Invalid parachain-id suffix");
		(&id[..KUSAMA_TEST_PARA_PREFIX.len() - 1], id, Some(para_id))
	} else if let Some(suffix) = id.strip_prefix(POLKADOT_TEST_PARA_PREFIX) {
		let para_id: u32 = suffix.parse().expect("Invalid parachain-id suffix");
		(&id[..POLKADOT_TEST_PARA_PREFIX.len() - 1], id, Some(para_id))
	} else if let Some(suffix) = id.strip_prefix(WESTEND_TEST_PARA_PREFIX) {
		let para_id: u32 = suffix.parse().expect("Invalid parachain-id suffix");
		(&id[..WESTEND_TEST_PARA_PREFIX.len() - 1], id, Some(para_id))
	} else if let Some(suffix) = id.strip_prefix(GLUTTON_PARA_DEV_PREFIX) {
		let para_id: u32 = suffix.parse().expect("Invalid parachain-id suffix");
		(&id[..GLUTTON_PARA_DEV_PREFIX.len() - 1], id, Some(para_id))
	} else if let Some(suffix) = id.strip_prefix(GLUTTON_PARA_LOCAL_PREFIX) {
		let para_id: u32 = suffix.parse().expect("Invalid parachain-id suffix");
		(&id[..GLUTTON_PARA_LOCAL_PREFIX.len() - 1], id, Some(para_id))
	} else if let Some(suffix) = id.strip_prefix(GLUTTON_PARA_GENESIS_PREFIX) {
		let para_id: u32 = suffix.parse().expect("Invalid parachain-id suffix");
		(&id[..GLUTTON_PARA_GENESIS_PREFIX.len() - 1], id, Some(para_id))
	} else {
		(id, id, None)
	};

	(norm_id, orig_id, para.map(Into::into))
}

impl SubstrateCli for Cli {
	fn impl_name() -> String {
		"Polkadot parachain".into()
	}

	fn impl_version() -> String {
		env!("SUBSTRATE_CLI_IMPL_VERSION").into()
	}

	fn description() -> String {
		format!(
			"Polkadot parachain\n\nThe command-line arguments provided first will be \
		passed to the parachain node, while the arguments provided after -- will be passed \
		to the relaychain node.\n\n\
		{} [parachain-args] -- [relaychain-args]",
			Self::executable_name()
		)
	}

	fn author() -> String {
		env!("CARGO_PKG_AUTHORS").into()
	}

	fn support_url() -> String {
		"https://github.com/paritytech/polkadot-sdk/issues/new".into()
	}

	fn copyright_start_year() -> i32 {
		2017
	}

	fn load_spec(&self, id: &str) -> std::result::Result<Box<dyn ChainSpec>, String> {
		load_spec(id)
	}
}

impl SubstrateCli for RelayChainCli {
	fn impl_name() -> String {
		"Polkadot parachain".into()
	}

	fn impl_version() -> String {
		env!("SUBSTRATE_CLI_IMPL_VERSION").into()
	}

	fn description() -> String {
		format!(
			"Polkadot parachain\n\nThe command-line arguments provided first will be \
		passed to the parachain node, while the arguments provided after -- will be passed \
		to the relay chain node.\n\n\
		{} [parachain-args] -- [relay_chain-args]",
			Self::executable_name()
		)
	}

	fn author() -> String {
		env!("CARGO_PKG_AUTHORS").into()
	}

	fn support_url() -> String {
		"https://github.com/paritytech/polkadot-sdk/issues/new".into()
	}

	fn copyright_start_year() -> i32 {
		2017
	}

	fn load_spec(&self, id: &str) -> std::result::Result<Box<dyn ChainSpec>, String> {
		polkadot_cli::Cli::from_iter([RelayChainCli::executable_name()].iter()).load_spec(id)
	}
}

/// Creates partial components for the runtimes that are supported by the benchmarks.
macro_rules! construct_partials {
	($config:expr, |$partials:ident| $code:expr) => {
		match $config.chain_spec.runtime() {
			Runtime::AssetHubKusama => {
				let $partials = new_partial::<asset_hub_kusama_runtime::RuntimeApi, _>(
					&$config,
					crate::service::aura_build_import_queue::<_, AuraId>,
				)?;
				$code
			},
			Runtime::AssetHubRococo | Runtime::AssetHubWococo => {
				let $partials = new_partial::<asset_hub_rococo_runtime::RuntimeApi, _>(
					&$config,
					crate::service::aura_build_import_queue::<_, AuraId>,
				)?;
				$code
			},
			Runtime::AssetHubWestend => {
				let $partials = new_partial::<asset_hub_westend_runtime::RuntimeApi, _>(
					&$config,
					crate::service::aura_build_import_queue::<_, AuraId>,
				)?;
				$code
			},
			Runtime::AssetHubPolkadot => {
				let $partials = new_partial::<asset_hub_polkadot_runtime::RuntimeApi, _>(
					&$config,
					crate::service::aura_build_import_queue::<_, AssetHubPolkadotAuraId>,
				)?;
				$code
			},
			Runtime::BridgeHub(bridge_hub_runtime_type) => match bridge_hub_runtime_type {
				chain_spec::bridge_hubs::BridgeHubRuntimeType::Polkadot |
				chain_spec::bridge_hubs::BridgeHubRuntimeType::PolkadotLocal |
				chain_spec::bridge_hubs::BridgeHubRuntimeType::PolkadotDevelopment => {
					let $partials = new_partial::<chain_spec::bridge_hubs::polkadot::RuntimeApi, _>(
						&$config,
						crate::service::aura_build_import_queue::<_, AuraId>,
					)?;
					$code
				},
				chain_spec::bridge_hubs::BridgeHubRuntimeType::Kusama |
				chain_spec::bridge_hubs::BridgeHubRuntimeType::KusamaLocal |
				chain_spec::bridge_hubs::BridgeHubRuntimeType::KusamaDevelopment => {
					let $partials = new_partial::<chain_spec::bridge_hubs::kusama::RuntimeApi, _>(
						&$config,
						crate::service::aura_build_import_queue::<_, AuraId>,
					)?;
					$code
				},
				chain_spec::bridge_hubs::BridgeHubRuntimeType::Westend => {
					let $partials = new_partial::<chain_spec::bridge_hubs::westend::RuntimeApi, _>(
						&$config,
						crate::service::aura_build_import_queue::<_, AuraId>,
					)?;
					$code
				},
				chain_spec::bridge_hubs::BridgeHubRuntimeType::Rococo |
				chain_spec::bridge_hubs::BridgeHubRuntimeType::RococoLocal |
				chain_spec::bridge_hubs::BridgeHubRuntimeType::RococoDevelopment => {
					let $partials = new_partial::<chain_spec::bridge_hubs::rococo::RuntimeApi, _>(
						&$config,
						crate::service::aura_build_import_queue::<_, AuraId>,
					)?;
					$code
				},
				chain_spec::bridge_hubs::BridgeHubRuntimeType::Wococo |
				chain_spec::bridge_hubs::BridgeHubRuntimeType::WococoLocal => {
					let $partials = new_partial::<chain_spec::bridge_hubs::wococo::RuntimeApi, _>(
						&$config,
						crate::service::aura_build_import_queue::<_, AuraId>,
					)?;
					$code
				},
			},
			Runtime::CollectivesPolkadot => {
				let $partials = new_partial::<collectives_polkadot_runtime::RuntimeApi, _>(
					&$config,
					crate::service::aura_build_import_queue::<_, AuraId>,
				)?;
				$code
			},
			Runtime::CollectivesWestend => {
				let $partials = new_partial::<collectives_westend_runtime::RuntimeApi, _>(
					&$config,
					crate::service::aura_build_import_queue::<_, AuraId>,
				)?;
				$code
			},
			Runtime::Shell => {
				let $partials = new_partial::<shell_runtime::RuntimeApi, _>(
					&$config,
					crate::service::shell_build_import_queue,
				)?;
				$code
			},
			Runtime::Seedling => {
				let $partials = new_partial::<seedling_runtime::RuntimeApi, _>(
					&$config,
					crate::service::shell_build_import_queue,
				)?;
				$code
			},
			Runtime::ContractsRococo => {
				let $partials = new_partial::<contracts_rococo_runtime::RuntimeApi, _>(
					&$config,
					crate::service::contracts_rococo_build_import_queue,
				)?;
				$code
			},
			Runtime::Penpal(_) | Runtime::Default => {
				let $partials = new_partial::<rococo_parachain_runtime::RuntimeApi, _>(
					&$config,
					crate::service::rococo_parachain_build_import_queue,
				)?;
				$code
			},
			Runtime::GluttonWestend => {
				let $partials = new_partial::<glutton_westend_runtime::RuntimeApi, _>(
					&$config,
					crate::service::shell_build_import_queue,
				)?;
				$code
			},
			Runtime::Glutton => {
				let $partials = new_partial::<glutton_runtime::RuntimeApi, _>(
					&$config,
					crate::service::shell_build_import_queue,
				)?;
				$code
			},
		}
	};
}

macro_rules! construct_async_run {
	(|$components:ident, $cli:ident, $cmd:ident, $config:ident| $( $code:tt )* ) => {{
		let runner = $cli.create_runner($cmd)?;
		match runner.config().chain_spec.runtime() {
			Runtime::AssetHubWestend => {
				runner.async_run(|$config| {
					let $components = new_partial::<asset_hub_westend_runtime::RuntimeApi, _>(
						&$config,
						crate::service::aura_build_import_queue::<_, AuraId>,
					)?;
					let task_manager = $components.task_manager;
					{ $( $code )* }.map(|v| (v, task_manager))
				})
			},
			Runtime::AssetHubRococo | Runtime::AssetHubWococo => {
				runner.async_run(|$config| {
					let $components = new_partial::<asset_hub_rococo_runtime::RuntimeApi, _>(
						&$config,
						crate::service::aura_build_import_queue::<_, AuraId>,
					)?;
					let task_manager = $components.task_manager;
					{ $( $code )* }.map(|v| (v, task_manager))
				})
			},
			Runtime::AssetHubKusama => {
				runner.async_run(|$config| {
					let $components = new_partial::<asset_hub_kusama_runtime::RuntimeApi, _>(
						&$config,
						crate::service::aura_build_import_queue::<_, AuraId>,
					)?;
					let task_manager = $components.task_manager;
					{ $( $code )* }.map(|v| (v, task_manager))
				})
			},
			Runtime::AssetHubPolkadot => {
				runner.async_run(|$config| {
					let $components = new_partial::<asset_hub_polkadot_runtime::RuntimeApi, _>(
						&$config,
						crate::service::aura_build_import_queue::<_, AssetHubPolkadotAuraId>,
					)?;
					let task_manager = $components.task_manager;
					{ $( $code )* }.map(|v| (v, task_manager))
				})
			},
			Runtime::CollectivesPolkadot | Runtime::CollectivesWestend => {
				runner.async_run(|$config| {
					let $components = new_partial::<collectives_polkadot_runtime::RuntimeApi, _>(
						&$config,
						crate::service::aura_build_import_queue::<_, AuraId>,
					)?;
					let task_manager = $components.task_manager;
					{ $( $code )* }.map(|v| (v, task_manager))
				})
			},
			Runtime::CollectivesWestend => {
				runner.async_run(|$config| {
					let $components = new_partial::<collectives_westend_runtime::RuntimeApi, _>(
						&$config,
						crate::service::aura_build_import_queue::<_, AuraId>,
					)?;
					let task_manager = $components.task_manager;
					{ $( $code )* }.map(|v| (v, task_manager))
				})
			},
			Runtime::Shell => {
				runner.async_run(|$config| {
					let $components = new_partial::<shell_runtime::RuntimeApi, _>(
						&$config,
						crate::service::shell_build_import_queue,
					)?;
					let task_manager = $components.task_manager;
					{ $( $code )* }.map(|v| (v, task_manager))
				})
			},
			Runtime::Seedling => {
				runner.async_run(|$config| {
					let $components = new_partial::<seedling_runtime::RuntimeApi, _>(
						&$config,
						crate::service::shell_build_import_queue,
					)?;
					let task_manager = $components.task_manager;
					{ $( $code )* }.map(|v| (v, task_manager))
				})
			},
			Runtime::ContractsRococo => {
				runner.async_run(|$config| {
					let $components = new_partial::<contracts_rococo_runtime::RuntimeApi, _>(
						&$config,
						crate::service::contracts_rococo_build_import_queue,
					)?;
					let task_manager = $components.task_manager;
					{ $( $code )* }.map(|v| (v, task_manager))
				})
			},
			Runtime::BridgeHub(bridge_hub_runtime_type) => {
				 match bridge_hub_runtime_type {
chain_spec::bridge_hubs::BridgeHubRuntimeType::Polkadot |
					chain_spec::bridge_hubs::BridgeHubRuntimeType::PolkadotLocal |
					chain_spec::bridge_hubs::BridgeHubRuntimeType::PolkadotDevelopment => {
						runner.async_run(|$config| {
							let $components = new_partial::<chain_spec::bridge_hubs::polkadot::RuntimeApi, _>(
								&$config,
								crate::service::aura_build_import_queue::<_, AuraId>,
							)?;

							let task_manager = $components.task_manager;
							{ $( $code )* }.map(|v| (v, task_manager))
						})
					},
					chain_spec::bridge_hubs::BridgeHubRuntimeType::Kusama |
					chain_spec::bridge_hubs::BridgeHubRuntimeType::KusamaLocal |
					chain_spec::bridge_hubs::BridgeHubRuntimeType::KusamaDevelopment => {
						runner.async_run(|$config| {
							let $components = new_partial::<chain_spec::bridge_hubs::kusama::RuntimeApi, _>(
								&$config,
								crate::service::aura_build_import_queue::<_, AuraId>,
							)?;

							let task_manager = $components.task_manager;
							{ $( $code )* }.map(|v| (v, task_manager))
						})
					},
					chain_spec::bridge_hubs::BridgeHubRuntimeType::Westend => {
						runner.async_run(|$config| {
							let $components = new_partial::<chain_spec::bridge_hubs::westend::RuntimeApi, _>(
								&$config,
								crate::service::aura_build_import_queue::<_, AuraId>,
							)?;

							let task_manager = $components.task_manager;
							{ $( $code )* }.map(|v| (v, task_manager))
						})
					},
					chain_spec::bridge_hubs::BridgeHubRuntimeType::Rococo |
					chain_spec::bridge_hubs::BridgeHubRuntimeType::RococoLocal |
					chain_spec::bridge_hubs::BridgeHubRuntimeType::RococoDevelopment => {
						runner.async_run(|$config| {
							let $components = new_partial::<chain_spec::bridge_hubs::rococo::RuntimeApi, _>(
								&$config,
								crate::service::aura_build_import_queue::<_, AuraId>,
							)?;

							let task_manager = $components.task_manager;
							{ $( $code )* }.map(|v| (v, task_manager))
						})
					},
					chain_spec::bridge_hubs::BridgeHubRuntimeType::Wococo |
					chain_spec::bridge_hubs::BridgeHubRuntimeType::WococoLocal => {
						runner.async_run(|$config| {
							let $components = new_partial::<chain_spec::bridge_hubs::wococo::RuntimeApi, _>(
								&$config,
								crate::service::aura_build_import_queue::<_, AuraId>,
							)?;

							let task_manager = $components.task_manager;
							{ $( $code )* }.map(|v| (v, task_manager))
						})
					}
				}
			},
			Runtime::Penpal(_) | Runtime::Default => {
				runner.async_run(|$config| {
					let $components = new_partial::<
						rococo_parachain_runtime::RuntimeApi,
						_,
					>(
						&$config,
						crate::service::rococo_parachain_build_import_queue,
					)?;
					let task_manager = $components.task_manager;
					{ $( $code )* }.map(|v| (v, task_manager))
				})
			},
			Runtime::GluttonWestend => {
				runner.async_run(|$config| {
					let $components = new_partial::<glutton_westend_runtime::RuntimeApi, _>(
						&$config,
						crate::service::shell_build_import_queue,
					)?;
					let task_manager = $components.task_manager;
					{ $( $code )* }.map(|v| (v, task_manager))
				})
			},
			Runtime::Glutton => {
				runner.async_run(|$config| {
					let $components = new_partial::<glutton_runtime::RuntimeApi, _>(
						&$config,
						crate::service::shell_build_import_queue,
					)?;
					let task_manager = $components.task_manager;
					{ $( $code )* }.map(|v| (v, task_manager))
				})
			}
		}
	}}
}

/// Parse command line arguments into service configuration.
pub fn run() -> Result<()> {
	let cli = Cli::from_args();

	match &cli.subcommand {
		Some(Subcommand::BuildSpec(cmd)) => {
			let runner = cli.create_runner(cmd)?;
			runner.sync_run(|config| cmd.run(config.chain_spec, config.network))
		},
		Some(Subcommand::CheckBlock(cmd)) => {
			construct_async_run!(|components, cli, cmd, config| {
				Ok(cmd.run(components.client, components.import_queue))
			})
		},
		Some(Subcommand::ExportBlocks(cmd)) => {
			construct_async_run!(|components, cli, cmd, config| {
				Ok(cmd.run(components.client, config.database))
			})
		},
		Some(Subcommand::ExportState(cmd)) => {
			construct_async_run!(|components, cli, cmd, config| {
				Ok(cmd.run(components.client, config.chain_spec))
			})
		},
		Some(Subcommand::ImportBlocks(cmd)) => {
			construct_async_run!(|components, cli, cmd, config| {
				Ok(cmd.run(components.client, components.import_queue))
			})
		},
		Some(Subcommand::Revert(cmd)) => construct_async_run!(|components, cli, cmd, config| {
			Ok(cmd.run(components.client, components.backend, None))
		}),
		Some(Subcommand::PurgeChain(cmd)) => {
			let runner = cli.create_runner(cmd)?;

			runner.sync_run(|config| {
				let polkadot_cli = RelayChainCli::new(
					&config,
					[RelayChainCli::executable_name()].iter().chain(cli.relaychain_args.iter()),
				);

				let polkadot_config = SubstrateCli::create_configuration(
					&polkadot_cli,
					&polkadot_cli,
					config.tokio_handle.clone(),
				)
				.map_err(|err| format!("Relay chain argument error: {}", err))?;

				cmd.run(config, polkadot_config)
			})
		},
		Some(Subcommand::ExportGenesisState(cmd)) => {
			let runner = cli.create_runner(cmd)?;
			runner.sync_run(|config| {
				construct_partials!(config, |partials| cmd.run(&*config.chain_spec, &*partials.client))
			})
		},
		Some(Subcommand::ExportGenesisWasm(cmd)) => {
			let runner = cli.create_runner(cmd)?;
			runner.sync_run(|_config| {
				let spec = cli.load_spec(&cmd.shared_params.chain.clone().unwrap_or_default())?;
				cmd.run(&*spec)
			})
		},
		Some(Subcommand::Benchmark(cmd)) => {
			let runner = cli.create_runner(cmd)?;

			// Switch on the concrete benchmark sub-command-
			match cmd {
				BenchmarkCmd::Pallet(cmd) =>
					if cfg!(feature = "runtime-benchmarks") {
						runner.sync_run(|config| cmd.run::<Block, ()>(config))
					} else {
						Err("Benchmarking wasn't enabled when building the node. \
				You can enable it with `--features runtime-benchmarks`."
							.into())
					},
				BenchmarkCmd::Block(cmd) => runner.sync_run(|config| {
					construct_partials!(config, |partials| cmd.run(partials.client))
				}),
				#[cfg(not(feature = "runtime-benchmarks"))]
				BenchmarkCmd::Storage(_) =>
					return Err(sc_cli::Error::Input(
						"Compile with --features=runtime-benchmarks \
						to enable storage benchmarks."
							.into(),
					)
					.into()),
				#[cfg(feature = "runtime-benchmarks")]
				BenchmarkCmd::Storage(cmd) => runner.sync_run(|config| {
					construct_partials!(config, |partials| {
						let db = partials.backend.expose_db();
						let storage = partials.backend.expose_storage();

						cmd.run(config, partials.client.clone(), db, storage)
					})
				}),
				BenchmarkCmd::Machine(cmd) =>
					runner.sync_run(|config| cmd.run(&config, SUBSTRATE_REFERENCE_HARDWARE.clone())),
				// NOTE: this allows the Client to leniently implement
				// new benchmark commands without requiring a companion MR.
				#[allow(unreachable_patterns)]
				_ => Err("Benchmarking sub-command unsupported".into()),
			}
		},
		Some(Subcommand::TryRuntime) => Err("The `try-runtime` subcommand has been migrated to a standalone CLI (https://github.com/paritytech/try-runtime-cli). It is no longer being maintained here and will be removed entirely some time after January 2024. Please remove this subcommand from your runtime and use the standalone CLI.".into()),
		Some(Subcommand::Key(cmd)) => Ok(cmd.run(&cli)?),
		None => {
			let runner = cli.create_runner(&cli.run.normalize())?;
			let collator_options = cli.run.collator_options();

			runner.run_node_until_exit(|config| async move {
				// If Statemint (Statemine, Westmint, Rockmine) DB exists and we're using the
				// asset-hub chain spec, then rename the base path to the new chain ID. In the case
				// that both file paths exist, the node will exit, as the user must decide (by
				// deleting one path) the information that they want to use as their DB.
				let old_name = match config.chain_spec.id() {
					 "asset-hub-polkadot" => Some("statemint"),
				     "asset-hub-kusama" => Some("statemine"),
				     "asset-hub-westend" => Some("westmint"),
				     "asset-hub-rococo" => Some("rockmine"),
				     _ => None,
				};

				if let Some(old_name) = old_name {
				    let new_path = config.base_path.config_dir(config.chain_spec.id());
				    let old_path = config.base_path.config_dir(old_name);

				    if old_path.exists() && new_path.exists() {
				         return Err(format!(
							"Found legacy {} path {} and new asset-hub path {}. Delete one path such that only one exists.",
							old_name, old_path.display(), new_path.display()
						).into())
				    }

				    if old_path.exists() {
				        std::fs::rename(old_path.clone(), new_path.clone())?;
						info!(
							"Statemint renamed to Asset Hub. The filepath with associated data on disk has been renamed from {} to {}.",
							old_path.display(), new_path.display()
						);
				    }
				}

				let hwbench = (!cli.no_hardware_benchmarks).then_some(
					config.database.path().map(|database_path| {
						let _ = std::fs::create_dir_all(database_path);
						sc_sysinfo::gather_hwbench(Some(database_path))
					})).flatten();

				let para_id = chain_spec::Extensions::try_get(&*config.chain_spec)
					.map(|e| e.para_id)
					.ok_or("Could not find parachain extension in chain-spec.")?;

				let polkadot_cli = RelayChainCli::new(
					&config,
					[RelayChainCli::executable_name()].iter().chain(cli.relaychain_args.iter()),
				);

				let id = ParaId::from(para_id);

				let parachain_account =
					AccountIdConversion::<polkadot_primitives::AccountId>::into_account_truncating(&id);

				let tokio_handle = config.tokio_handle.clone();
				let polkadot_config =
					SubstrateCli::create_configuration(&polkadot_cli, &polkadot_cli, tokio_handle)
						.map_err(|err| format!("Relay chain argument error: {}", err))?;

				info!("Parachain id: {:?}", id);
				info!("Parachain Account: {}", parachain_account);
				info!("Is collating: {}", if config.role.is_authority() { "yes" } else { "no" });

				match config.chain_spec.runtime() {
<<<<<<< HEAD
Runtime::AssetHubPolkadot => crate::service::start_generic_aura_node::<
=======
					Runtime::AssetHubPolkadot => crate::service::start_asset_hub_node::<
>>>>>>> e39253c0
						asset_hub_polkadot_runtime::RuntimeApi,
						AssetHubPolkadotAuraId,
					>(config, polkadot_config, collator_options, id, hwbench)
					.await
					.map(|r| r.0)
					.map_err(Into::into),
					Runtime::AssetHubKusama => crate::service::start_asset_hub_node::<
						asset_hub_kusama_runtime::RuntimeApi,
						AuraId,
					>(config, polkadot_config, collator_options, id, hwbench)
					.await
					.map(|r| r.0)
					.map_err(Into::into),
					Runtime::AssetHubRococo | Runtime::AssetHubWococo => crate::service::start_asset_hub_node::<
						asset_hub_rococo_runtime::RuntimeApi,
						AuraId,
					>(config, polkadot_config, collator_options, id, hwbench)
						.await
						.map(|r| r.0)
						.map_err(Into::into),
					Runtime::AssetHubWestend => crate::service::start_asset_hub_node::<
						asset_hub_westend_runtime::RuntimeApi,
						AuraId,
					>(config, polkadot_config, collator_options, id, hwbench)
					.await
					.map(|r| r.0)
					.map_err(Into::into),
					Runtime::CollectivesPolkadot =>
						crate::service::start_generic_aura_node::<
							collectives_polkadot_runtime::RuntimeApi,
							AuraId,
						>(config, polkadot_config, collator_options, id, hwbench)
						.await
						.map(|r| r.0)
						.map_err(Into::into),
					Runtime::CollectivesWestend =>
						crate::service::start_generic_aura_node::<
							collectives_westend_runtime::RuntimeApi,
							AuraId,
						>(config, polkadot_config, collator_options, id, hwbench)
						.await
						.map(|r| r.0)
						.map_err(Into::into),
					Runtime::Shell =>
						crate::service::start_shell_node::<shell_runtime::RuntimeApi>(
							config,
							polkadot_config,
							collator_options,
							id,
							hwbench,
						)
						.await
						.map(|r| r.0)
						.map_err(Into::into),
					Runtime::Seedling =>
						crate::service::start_shell_node::<seedling_runtime::RuntimeApi>(
							config,
							polkadot_config,
							collator_options,
							id,
							hwbench
						)
						.await
						.map(|r| r.0)
						.map_err(Into::into),
					Runtime::ContractsRococo => crate::service::start_contracts_rococo_node(
						config,
						polkadot_config,
						collator_options,
						id,
						hwbench,
					)
					.await
					.map(|r| r.0)
					.map_err(Into::into),
					Runtime::BridgeHub(bridge_hub_runtime_type) => match bridge_hub_runtime_type {
chain_spec::bridge_hubs::BridgeHubRuntimeType::Polkadot |
						chain_spec::bridge_hubs::BridgeHubRuntimeType::PolkadotLocal |
						chain_spec::bridge_hubs::BridgeHubRuntimeType::PolkadotDevelopment =>
							crate::service::start_generic_aura_node::<
								chain_spec::bridge_hubs::polkadot::RuntimeApi,
								AuraId,
							>(config, polkadot_config, collator_options, id, hwbench)
								.await
								.map(|r| r.0),
						chain_spec::bridge_hubs::BridgeHubRuntimeType::Kusama |
						chain_spec::bridge_hubs::BridgeHubRuntimeType::KusamaLocal |
						chain_spec::bridge_hubs::BridgeHubRuntimeType::KusamaDevelopment =>
							crate::service::start_generic_aura_node::<
								chain_spec::bridge_hubs::kusama::RuntimeApi,
								AuraId,
							>(config, polkadot_config, collator_options, id, hwbench)
							.await
							.map(|r| r.0),
						chain_spec::bridge_hubs::BridgeHubRuntimeType::Westend =>
							crate::service::start_generic_aura_node::<
								chain_spec::bridge_hubs::westend::RuntimeApi,
								AuraId,
							>(config, polkadot_config, collator_options, id, hwbench)
							.await
							.map(|r| r.0),
						chain_spec::bridge_hubs::BridgeHubRuntimeType::Rococo |
						chain_spec::bridge_hubs::BridgeHubRuntimeType::RococoLocal |
						chain_spec::bridge_hubs::BridgeHubRuntimeType::RococoDevelopment =>
							crate::service::start_generic_aura_node::<
								chain_spec::bridge_hubs::rococo::RuntimeApi,
								AuraId,
							>(config, polkadot_config, collator_options, id, hwbench)
							.await
							.map(|r| r.0),
						chain_spec::bridge_hubs::BridgeHubRuntimeType::Wococo |
						chain_spec::bridge_hubs::BridgeHubRuntimeType::WococoLocal =>
							crate::service::start_generic_aura_node::<
								chain_spec::bridge_hubs::wococo::RuntimeApi,
								AuraId,
							>(config, polkadot_config, collator_options, id, hwbench)
							.await
							.map(|r| r.0),
					}
					.map_err(Into::into),
					Runtime::Penpal(_) | Runtime::Default =>
						crate::service::start_rococo_parachain_node(
							config,
							polkadot_config,
							collator_options,
							id,
							hwbench,
						)
						.await
						.map(|r| r.0)
						.map_err(Into::into),
					Runtime::GluttonWestend =>
						crate::service::start_basic_lookahead_node::<
							glutton_westend_runtime::RuntimeApi,
							AuraId,
						>(config, polkadot_config, collator_options, id, hwbench)
						.await
						.map(|r| r.0)
						.map_err(Into::into),
					Runtime::Glutton =>
						crate::service::start_basic_lookahead_node::<
							glutton_runtime::RuntimeApi,
							AuraId,
						>(config, polkadot_config, collator_options, id, hwbench)
						.await
						.map(|r| r.0)
						.map_err(Into::into),
				}
			})
		},
	}
}

impl DefaultConfigurationValues for RelayChainCli {
	fn p2p_listen_port() -> u16 {
		30334
	}

	fn rpc_listen_port() -> u16 {
		9945
	}

	fn prometheus_listen_port() -> u16 {
		9616
	}
}

impl CliConfiguration<Self> for RelayChainCli {
	fn shared_params(&self) -> &SharedParams {
		self.base.base.shared_params()
	}

	fn import_params(&self) -> Option<&ImportParams> {
		self.base.base.import_params()
	}

	fn network_params(&self) -> Option<&NetworkParams> {
		self.base.base.network_params()
	}

	fn keystore_params(&self) -> Option<&KeystoreParams> {
		self.base.base.keystore_params()
	}

	fn base_path(&self) -> Result<Option<BasePath>> {
		Ok(self
			.shared_params()
			.base_path()?
			.or_else(|| self.base_path.clone().map(Into::into)))
	}

	fn rpc_addr(&self, default_listen_port: u16) -> Result<Option<SocketAddr>> {
		self.base.base.rpc_addr(default_listen_port)
	}

	fn prometheus_config(
		&self,
		default_listen_port: u16,
		chain_spec: &Box<dyn ChainSpec>,
	) -> Result<Option<PrometheusConfig>> {
		self.base.base.prometheus_config(default_listen_port, chain_spec)
	}

	fn init<F>(
		&self,
		_support_url: &String,
		_impl_version: &String,
		_logger_hook: F,
		_config: &sc_service::Configuration,
	) -> Result<()>
	where
		F: FnOnce(&mut sc_cli::LoggerBuilder, &sc_service::Configuration),
	{
		unreachable!("PolkadotCli is never initialized; qed");
	}

	fn chain_id(&self, is_dev: bool) -> Result<String> {
		let chain_id = self.base.base.chain_id(is_dev)?;

		Ok(if chain_id.is_empty() { self.chain_id.clone().unwrap_or_default() } else { chain_id })
	}

	fn role(&self, is_dev: bool) -> Result<sc_service::Role> {
		self.base.base.role(is_dev)
	}

	fn transaction_pool(&self, is_dev: bool) -> Result<sc_service::config::TransactionPoolOptions> {
		self.base.base.transaction_pool(is_dev)
	}

	fn trie_cache_maximum_size(&self) -> Result<Option<usize>> {
		self.base.base.trie_cache_maximum_size()
	}

	fn rpc_methods(&self) -> Result<sc_service::config::RpcMethods> {
		self.base.base.rpc_methods()
	}

	fn rpc_max_connections(&self) -> Result<u32> {
		self.base.base.rpc_max_connections()
	}

	fn rpc_cors(&self, is_dev: bool) -> Result<Option<Vec<String>>> {
		self.base.base.rpc_cors(is_dev)
	}

	fn default_heap_pages(&self) -> Result<Option<u64>> {
		self.base.base.default_heap_pages()
	}

	fn force_authoring(&self) -> Result<bool> {
		self.base.base.force_authoring()
	}

	fn disable_grandpa(&self) -> Result<bool> {
		self.base.base.disable_grandpa()
	}

	fn max_runtime_instances(&self) -> Result<Option<usize>> {
		self.base.base.max_runtime_instances()
	}

	fn announce_block(&self) -> Result<bool> {
		self.base.base.announce_block()
	}

	fn telemetry_endpoints(
		&self,
		chain_spec: &Box<dyn ChainSpec>,
	) -> Result<Option<sc_telemetry::TelemetryEndpoints>> {
		self.base.base.telemetry_endpoints(chain_spec)
	}

	fn node_name(&self) -> Result<String> {
		self.base.base.node_name()
	}
}

#[cfg(test)]
mod tests {
	use crate::{
		chain_spec::{get_account_id_from_seed, get_from_seed},
		command::{Runtime, RuntimeResolver},
	};
	use sc_chain_spec::{ChainSpec, ChainSpecExtension, ChainSpecGroup, ChainType, Extension};
	use serde::{Deserialize, Serialize};
	use sp_core::sr25519;
	use std::path::PathBuf;
	use tempfile::TempDir;

	#[derive(
		Debug, Clone, PartialEq, Serialize, Deserialize, ChainSpecGroup, ChainSpecExtension, Default,
	)]
	#[serde(deny_unknown_fields)]
	pub struct Extensions1 {
		pub attribute1: String,
		pub attribute2: u32,
	}

	#[derive(
		Debug, Clone, PartialEq, Serialize, Deserialize, ChainSpecGroup, ChainSpecExtension, Default,
	)]
	#[serde(deny_unknown_fields)]
	pub struct Extensions2 {
		pub attribute_x: String,
		pub attribute_y: String,
		pub attribute_z: u32,
	}

	fn store_configuration(dir: &TempDir, spec: Box<dyn ChainSpec>) -> PathBuf {
		let raw_output = true;
		let json = sc_service::chain_ops::build_spec(&*spec, raw_output)
			.expect("Failed to build json string");
		let mut cfg_file_path = dir.path().to_path_buf();
		cfg_file_path.push(spec.id());
		cfg_file_path.set_extension("json");
		std::fs::write(&cfg_file_path, json).expect("Failed to write to json file");
		cfg_file_path
	}

	pub type DummyChainSpec<E> =
		sc_service::GenericChainSpec<rococo_parachain_runtime::RuntimeGenesisConfig, E>;

	pub fn create_default_with_extensions<E: Extension>(
		id: &str,
		extension: E,
	) -> DummyChainSpec<E> {
		DummyChainSpec::from_genesis(
			"Dummy local testnet",
			id,
			ChainType::Local,
			move || {
				crate::chain_spec::rococo_parachain::testnet_genesis(
					get_account_id_from_seed::<sr25519::Public>("Alice"),
					vec![
						get_from_seed::<rococo_parachain_runtime::AuraId>("Alice"),
						get_from_seed::<rococo_parachain_runtime::AuraId>("Bob"),
					],
					vec![get_account_id_from_seed::<sr25519::Public>("Alice")],
					1000.into(),
				)
			},
			Vec::new(),
			None,
			None,
			None,
			None,
			extension,
		)
	}

	#[test]
	fn test_resolve_runtime_for_different_configuration_files() {
		let temp_dir = tempfile::tempdir().expect("Failed to access tempdir");

		let path = store_configuration(
			&temp_dir,
			Box::new(create_default_with_extensions("shell-1", Extensions1::default())),
		);
		assert_eq!(Runtime::Shell, path.runtime());

		let path = store_configuration(
			&temp_dir,
			Box::new(create_default_with_extensions("shell-2", Extensions2::default())),
		);
		assert_eq!(Runtime::Shell, path.runtime());

		let path = store_configuration(
			&temp_dir,
			Box::new(create_default_with_extensions("seedling", Extensions2::default())),
		);
		assert_eq!(Runtime::Seedling, path.runtime());

		let path = store_configuration(
			&temp_dir,
			Box::new(crate::chain_spec::rococo_parachain::rococo_parachain_local_config()),
		);
		assert_eq!(Runtime::Default, path.runtime());

		let path = store_configuration(
			&temp_dir,
			Box::new(crate::chain_spec::asset_hubs::asset_hub_kusama_local_config()),
		);
		assert_eq!(Runtime::AssetHubKusama, path.runtime());

		let path = store_configuration(
			&temp_dir,
			Box::new(crate::chain_spec::contracts::contracts_rococo_local_config()),
		);
		assert_eq!(Runtime::ContractsRococo, path.runtime());
	}
}<|MERGE_RESOLUTION|>--- conflicted
+++ resolved
@@ -955,11 +955,7 @@
 				info!("Is collating: {}", if config.role.is_authority() { "yes" } else { "no" });
 
 				match config.chain_spec.runtime() {
-<<<<<<< HEAD
-Runtime::AssetHubPolkadot => crate::service::start_generic_aura_node::<
-=======
 					Runtime::AssetHubPolkadot => crate::service::start_asset_hub_node::<
->>>>>>> e39253c0
 						asset_hub_polkadot_runtime::RuntimeApi,
 						AssetHubPolkadotAuraId,
 					>(config, polkadot_config, collator_options, id, hwbench)
