// Copyright (C) Parity Technologies (UK) Ltd.
// SPDX-License-Identifier: Apache-2.0

// Licensed under the Apache License, Version 2.0 (the "License");
// you may not use this file except in compliance with the License.
// You may obtain a copy of the License at
//
// 	http://www.apache.org/licenses/LICENSE-2.0
//
// Unless required by applicable law or agreed to in writing, software
// distributed under the License is distributed on an "AS IS" BASIS,
// WITHOUT WARRANTIES OR CONDITIONS OF ANY KIND, either express or implied.
// See the License for the specific language governing permissions and
// limitations under the License.

#![allow(dead_code)] // <https://github.com/paritytech/cumulus/issues/3027>

use crate::*;
use asset_hub_westend_runtime::xcm_config::XcmConfig as AssetHubWestendXcmConfig;
use westend_runtime::xcm_config::XcmConfig as WestendXcmConfig;

fn relay_origin_assertions(t: RelayToSystemParaTest) {
	type RuntimeEvent = <Westend as Chain>::RuntimeEvent;

	Westend::assert_xcm_pallet_attempted_complete(Some(Weight::from_parts(632_207_000, 7_186)));

	assert_expected_events!(
		Westend,
		vec![
			// Amount to teleport is withdrawn from Sender
			RuntimeEvent::Balances(pallet_balances::Event::Withdraw { who, amount }) => {
				who: *who == t.sender.account_id,
				amount: *amount == t.args.amount,
			},
			// Amount to teleport is deposited in Relay's `CheckAccount`
			RuntimeEvent::Balances(pallet_balances::Event::Deposit { who, amount }) => {
				who: *who == <Westend as WestendPallet>::XcmPallet::check_account(),
				amount:  *amount == t.args.amount,
			},
		]
	);
}

fn relay_dest_assertions(t: SystemParaToRelayTest) {
	type RuntimeEvent = <Westend as Chain>::RuntimeEvent;

	Westend::assert_ump_queue_processed(
		true,
		Some(AssetHubWestend::para_id()),
		Some(Weight::from_parts(308_222_000, 7_186)),
	);

	assert_expected_events!(
		Westend,
		vec![
			// Amount is witdrawn from Relay Chain's `CheckAccount`
			RuntimeEvent::Balances(pallet_balances::Event::Withdraw { who, amount }) => {
				who: *who == <Westend as WestendPallet>::XcmPallet::check_account(),
				amount: *amount == t.args.amount,
			},
			// Amount minus fees are deposited in Receiver's account
			RuntimeEvent::Balances(pallet_balances::Event::Deposit { who, .. }) => {
				who: *who == t.receiver.account_id,
			},
		]
	);
}

fn relay_dest_assertions_fail(_t: SystemParaToRelayTest) {
	Westend::assert_ump_queue_processed(
		false,
		Some(AssetHubWestend::para_id()),
		Some(Weight::from_parts(148_705_000, 3_593)),
	);
}

fn para_origin_assertions(t: SystemParaToRelayTest) {
	type RuntimeEvent = <AssetHubWestend as Chain>::RuntimeEvent;

	AssetHubWestend::assert_xcm_pallet_attempted_complete(Some(Weight::from_parts(
		533_910_000,
		7167,
	)));

	AssetHubWestend::assert_parachain_system_ump_sent();

	assert_expected_events!(
		AssetHubWestend,
		vec![
			// Amount is withdrawn from Sender's account
			RuntimeEvent::Balances(pallet_balances::Event::Withdraw { who, amount }) => {
				who: *who == t.sender.account_id,
				amount: *amount == t.args.amount,
			},
		]
	);
}

fn para_dest_assertions(t: RelayToSystemParaTest) {
	type RuntimeEvent = <AssetHubWestend as Chain>::RuntimeEvent;

	AssetHubWestend::assert_dmp_queue_complete(Some(Weight::from_parts(164_793_000, 3593)));

	assert_expected_events!(
		AssetHubWestend,
		vec![
			// Amount minus fees are deposited in Receiver's account
			RuntimeEvent::Balances(pallet_balances::Event::Deposit { who, .. }) => {
				who: *who == t.receiver.account_id,
			},
		]
	);
}

fn relay_limited_teleport_assets(t: RelayToSystemParaTest) -> DispatchResult {
	<Westend as WestendPallet>::XcmPallet::limited_teleport_assets(
		t.signed_origin,
		bx!(t.args.dest.into()),
		bx!(t.args.beneficiary.into()),
		bx!(t.args.assets.into()),
		t.args.fee_asset_item,
		t.args.weight_limit,
	)
}

fn relay_teleport_assets(t: RelayToSystemParaTest) -> DispatchResult {
	<Westend as WestendPallet>::XcmPallet::teleport_assets(
		t.signed_origin,
		bx!(t.args.dest.into()),
		bx!(t.args.beneficiary.into()),
		bx!(t.args.assets.into()),
		t.args.fee_asset_item,
	)
}

fn system_para_limited_teleport_assets(t: SystemParaToRelayTest) -> DispatchResult {
	<AssetHubWestend as AssetHubWestendPallet>::PolkadotXcm::limited_teleport_assets(
		t.signed_origin,
		bx!(t.args.dest.into()),
		bx!(t.args.beneficiary.into()),
		bx!(t.args.assets.into()),
		t.args.fee_asset_item,
		t.args.weight_limit,
	)
}

fn system_para_teleport_assets(t: SystemParaToRelayTest) -> DispatchResult {
	<AssetHubWestend as AssetHubWestendPallet>::PolkadotXcm::teleport_assets(
		t.signed_origin,
		bx!(t.args.dest.into()),
		bx!(t.args.beneficiary.into()),
		bx!(t.args.assets.into()),
		t.args.fee_asset_item,
	)
}

/// Limited Teleport of native asset from Relay Chain to the System Parachain should work
#[test]
fn limited_teleport_native_assets_from_relay_to_system_para_works() {
	// Init values for Relay Chain
	let amount_to_send: Balance = WESTEND_ED * 1000;
	let test_args = TestContext {
		sender: WestendSender::get(),
		receiver: AssetHubWestendReceiver::get(),
		args: relay_test_args(amount_to_send),
	};

	let mut test = RelayToSystemParaTest::new(test_args);

	let sender_balance_before = test.sender.balance;
	let receiver_balance_before = test.receiver.balance;

	test.set_assertion::<Westend>(relay_origin_assertions);
	test.set_assertion::<AssetHubWestend>(para_dest_assertions);
	test.set_dispatchable::<Westend>(relay_limited_teleport_assets);
	test.assert();

	let delivery_fees = Westend::execute_with(|| {
		xcm_helpers::transfer_assets_delivery_fees::<
			<WestendXcmConfig as xcm_executor::Config>::XcmSender,
		>(test.args.assets.clone(), 0, test.args.weight_limit, test.args.beneficiary, test.args.dest)
	});

	let sender_balance_after = test.sender.balance;
	let receiver_balance_after = test.receiver.balance;

	// Sender's balance is reduced
	assert_eq!(sender_balance_before - amount_to_send - delivery_fees, sender_balance_after);
	// Receiver's balance is increased
	assert!(receiver_balance_after > receiver_balance_before);
}

/// Limited Teleport of native asset from System Parachain to Relay Chain
/// should work when there is enough balance in Relay Chain's `CheckAccount`
#[test]
fn limited_teleport_native_assets_back_from_system_para_to_relay_works() {
	// Dependency - Relay Chain's `CheckAccount` should have enough balance
	limited_teleport_native_assets_from_relay_to_system_para_works();

	// Init values for Relay Chain
	let amount_to_send: Balance = ASSET_HUB_WESTEND_ED * 1000;
	let destination = AssetHubWestend::parent_location();
	let beneficiary_id = WestendReceiver::get();
	let assets = (Parent, amount_to_send).into();

	let test_args = TestContext {
		sender: AssetHubWestendSender::get(),
		receiver: WestendReceiver::get(),
		args: system_para_test_args(destination, beneficiary_id, amount_to_send, assets, None),
	};

	let mut test = SystemParaToRelayTest::new(test_args);

	let sender_balance_before = test.sender.balance;
	let receiver_balance_before = test.receiver.balance;

	test.set_assertion::<AssetHubWestend>(para_origin_assertions);
	test.set_assertion::<Westend>(relay_dest_assertions);
	test.set_dispatchable::<AssetHubWestend>(system_para_limited_teleport_assets);
	test.assert();

	let sender_balance_after = test.sender.balance;
	let receiver_balance_after = test.receiver.balance;

	let delivery_fees = AssetHubWestend::execute_with(|| {
		xcm_helpers::transfer_assets_delivery_fees::<
			<AssetHubWestendXcmConfig as xcm_executor::Config>::XcmSender,
		>(test.args.assets.clone(), 0, test.args.weight_limit, test.args.beneficiary, test.args.dest)
	});

	// Sender's balance is reduced
	assert_eq!(sender_balance_before - amount_to_send - delivery_fees, sender_balance_after);
	// Receiver's balance is increased
	assert!(receiver_balance_after > receiver_balance_before);
}

/// Limited Teleport of native asset from System Parachain to Relay Chain
/// should't work when there is not enough balance in Relay Chain's `CheckAccount`
#[test]
fn limited_teleport_native_assets_from_system_para_to_relay_fails() {
	// Init values for Relay Chain
	let amount_to_send: Balance = ASSET_HUB_WESTEND_ED * 1000;
	let destination = AssetHubWestend::parent_location().into();
	let beneficiary_id = WestendReceiver::get().into();
	let assets = (Parent, amount_to_send).into();

	let test_args = TestContext {
		sender: AssetHubWestendSender::get(),
		receiver: WestendReceiver::get(),
		args: system_para_test_args(destination, beneficiary_id, amount_to_send, assets, None),
	};

	let mut test = SystemParaToRelayTest::new(test_args);

	let sender_balance_before = test.sender.balance;
	let receiver_balance_before = test.receiver.balance;

	test.set_assertion::<AssetHubWestend>(para_origin_assertions);
	test.set_assertion::<Westend>(relay_dest_assertions_fail);
	test.set_dispatchable::<AssetHubWestend>(system_para_limited_teleport_assets);
	test.assert();

	let sender_balance_after = test.sender.balance;
	let receiver_balance_after = test.receiver.balance;

	let delivery_fees = AssetHubWestend::execute_with(|| {
		xcm_helpers::transfer_assets_delivery_fees::<
			<AssetHubWestendXcmConfig as xcm_executor::Config>::XcmSender,
		>(test.args.assets.clone(), 0, test.args.weight_limit, test.args.beneficiary, test.args.dest)
	});

	// Sender's balance is reduced
	assert_eq!(sender_balance_before - amount_to_send - delivery_fees, sender_balance_after);
	// Receiver's balance does not change
	assert_eq!(receiver_balance_after, receiver_balance_before);
}

/// Teleport of native asset from Relay Chain to the System Parachain should work
#[test]
fn teleport_native_assets_from_relay_to_system_para_works() {
	// Init values for Relay Chain
	let amount_to_send: Balance = WESTEND_ED * 1000;
	let test_args = TestContext {
		sender: WestendSender::get(),
		receiver: AssetHubWestendReceiver::get(),
		args: relay_test_args(amount_to_send),
	};

	let mut test = RelayToSystemParaTest::new(test_args);

	let sender_balance_before = test.sender.balance;
	let receiver_balance_before = test.receiver.balance;

	test.set_assertion::<Westend>(relay_origin_assertions);
	test.set_assertion::<AssetHubWestend>(para_dest_assertions);
	test.set_dispatchable::<Westend>(relay_teleport_assets);
	test.assert();

	let delivery_fees = Westend::execute_with(|| {
		xcm_helpers::transfer_assets_delivery_fees::<
			<WestendXcmConfig as xcm_executor::Config>::XcmSender,
		>(test.args.assets.clone(), 0, test.args.weight_limit, test.args.beneficiary, test.args.dest)
	});

	let sender_balance_after = test.sender.balance;
	let receiver_balance_after = test.receiver.balance;

	// Sender's balance is reduced
	assert_eq!(sender_balance_before - amount_to_send - delivery_fees, sender_balance_after);
	// Receiver's balance is increased
	assert!(receiver_balance_after > receiver_balance_before);
}

/// Teleport of native asset from System Parachains to the Relay Chain
/// should work when there is enough balance in Relay Chain's `CheckAccount`
#[test]
fn teleport_native_assets_back_from_system_para_to_relay_works() {
	// Dependency - Relay Chain's `CheckAccount` should have enough balance
	teleport_native_assets_from_relay_to_system_para_works();

	// Init values for Relay Chain
	let amount_to_send: Balance = ASSET_HUB_WESTEND_ED * 1000;
	let destination = AssetHubWestend::parent_location();
	let beneficiary_id = WestendReceiver::get();
	let assets = (Parent, amount_to_send).into();

	let test_args = TestContext {
		sender: AssetHubWestendSender::get(),
		receiver: WestendReceiver::get(),
		args: system_para_test_args(destination, beneficiary_id, amount_to_send, assets, None),
	};

	let mut test = SystemParaToRelayTest::new(test_args);

	let sender_balance_before = test.sender.balance;
	let receiver_balance_before = test.receiver.balance;

	test.set_assertion::<AssetHubWestend>(para_origin_assertions);
	test.set_assertion::<Westend>(relay_dest_assertions);
	test.set_dispatchable::<AssetHubWestend>(system_para_teleport_assets);
	test.assert();

<<<<<<< HEAD
=======
	let delivery_fees = AssetHubWestend::execute_with(|| {
		xcm_helpers::transfer_assets_delivery_fees::<
			<AssetHubWestendXcmConfig as xcm_executor::Config>::XcmSender,
		>(test.args.assets.clone(), 0, test.args.weight_limit, test.args.beneficiary, test.args.dest)
	});

>>>>>>> e39253c0
	let sender_balance_after = test.sender.balance;
	let receiver_balance_after = test.receiver.balance;

	// Sender's balance is reduced
<<<<<<< HEAD
	assert_eq!(sender_balance_before - amount_to_send, sender_balance_after);
=======
	assert_eq!(sender_balance_before - amount_to_send - delivery_fees, sender_balance_after);
>>>>>>> e39253c0
	// Receiver's balance is increased
	assert!(receiver_balance_after > receiver_balance_before);
}

/// Teleport of native asset from System Parachain to Relay Chain
/// shouldn't work when there is not enough balance in Relay Chain's `CheckAccount`
#[test]
fn teleport_native_assets_from_system_para_to_relay_fails() {
	// Init values for Relay Chain
	let amount_to_send: Balance = ASSET_HUB_WESTEND_ED * 1000;
	let destination = AssetHubWestend::parent_location();
	let beneficiary_id = WestendReceiver::get();
	let assets = (Parent, amount_to_send).into();

	let test_args = TestContext {
		sender: AssetHubWestendSender::get(),
		receiver: WestendReceiver::get(),
		args: system_para_test_args(destination, beneficiary_id, amount_to_send, assets, None),
	};

	let mut test = SystemParaToRelayTest::new(test_args);

	let sender_balance_before = test.sender.balance;
	let receiver_balance_before = test.receiver.balance;

	test.set_assertion::<AssetHubWestend>(para_origin_assertions);
	test.set_assertion::<Westend>(relay_dest_assertions_fail);
	test.set_dispatchable::<AssetHubWestend>(system_para_teleport_assets);
	test.assert();

<<<<<<< HEAD
=======
	let delivery_fees = AssetHubWestend::execute_with(|| {
		xcm_helpers::transfer_assets_delivery_fees::<
			<AssetHubWestendXcmConfig as xcm_executor::Config>::XcmSender,
		>(test.args.assets.clone(), 0, test.args.weight_limit, test.args.beneficiary, test.args.dest)
	});

>>>>>>> e39253c0
	let sender_balance_after = test.sender.balance;
	let receiver_balance_after = test.receiver.balance;

	// Sender's balance is reduced
<<<<<<< HEAD
	assert_eq!(sender_balance_before - amount_to_send, sender_balance_after);
	// Receiver's balance does not change
	assert_eq!(receiver_balance_after, receiver_balance_before);
}
=======
	assert_eq!(sender_balance_before - amount_to_send - delivery_fees, sender_balance_after);
	// Receiver's balance does not change
	assert_eq!(receiver_balance_after, receiver_balance_before);
}

// TODO: uncomment when CollectivesWestend and BridgeHubWestend are implemented
// https://github.com/paritytech/polkadot-sdk/pull/1737 (CollectivesWestend)
// #[test]
// fn teleport_to_other_system_parachains_works() {
// 	let amount = ASSET_HUB_WESTEND_ED * 100;
// 	let native_asset: VersionedMultiAssets = (Parent, amount).into();

// 	test_parachain_is_trusted_teleporter!(
// 		AssetHubWestend,                            // Origin
// 		vec![CollectivesWestend, BridgeHubWestend], // Destinations
// 		(native_asset, amount)
// 	);
// }
>>>>>>> e39253c0
<|MERGE_RESOLUTION|>--- conflicted
+++ resolved
@@ -340,24 +340,17 @@
 	test.set_dispatchable::<AssetHubWestend>(system_para_teleport_assets);
 	test.assert();
 
-<<<<<<< HEAD
-=======
 	let delivery_fees = AssetHubWestend::execute_with(|| {
 		xcm_helpers::transfer_assets_delivery_fees::<
 			<AssetHubWestendXcmConfig as xcm_executor::Config>::XcmSender,
 		>(test.args.assets.clone(), 0, test.args.weight_limit, test.args.beneficiary, test.args.dest)
 	});
 
->>>>>>> e39253c0
-	let sender_balance_after = test.sender.balance;
-	let receiver_balance_after = test.receiver.balance;
-
-	// Sender's balance is reduced
-<<<<<<< HEAD
-	assert_eq!(sender_balance_before - amount_to_send, sender_balance_after);
-=======
-	assert_eq!(sender_balance_before - amount_to_send - delivery_fees, sender_balance_after);
->>>>>>> e39253c0
+	let sender_balance_after = test.sender.balance;
+	let receiver_balance_after = test.receiver.balance;
+
+	// Sender's balance is reduced
+	assert_eq!(sender_balance_before - amount_to_send - delivery_fees, sender_balance_after);
 	// Receiver's balance is increased
 	assert!(receiver_balance_after > receiver_balance_before);
 }
@@ -388,25 +381,16 @@
 	test.set_dispatchable::<AssetHubWestend>(system_para_teleport_assets);
 	test.assert();
 
-<<<<<<< HEAD
-=======
 	let delivery_fees = AssetHubWestend::execute_with(|| {
 		xcm_helpers::transfer_assets_delivery_fees::<
 			<AssetHubWestendXcmConfig as xcm_executor::Config>::XcmSender,
 		>(test.args.assets.clone(), 0, test.args.weight_limit, test.args.beneficiary, test.args.dest)
 	});
 
->>>>>>> e39253c0
-	let sender_balance_after = test.sender.balance;
-	let receiver_balance_after = test.receiver.balance;
-
-	// Sender's balance is reduced
-<<<<<<< HEAD
-	assert_eq!(sender_balance_before - amount_to_send, sender_balance_after);
-	// Receiver's balance does not change
-	assert_eq!(receiver_balance_after, receiver_balance_before);
-}
-=======
+	let sender_balance_after = test.sender.balance;
+	let receiver_balance_after = test.receiver.balance;
+
+	// Sender's balance is reduced
 	assert_eq!(sender_balance_before - amount_to_send - delivery_fees, sender_balance_after);
 	// Receiver's balance does not change
 	assert_eq!(receiver_balance_after, receiver_balance_before);
@@ -424,5 +408,4 @@
 // 		vec![CollectivesWestend, BridgeHubWestend], // Destinations
 // 		(native_asset, amount)
 // 	);
-// }
->>>>>>> e39253c0
+// }