--- conflicted
+++ resolved
@@ -130,16 +130,11 @@
 //! [`reference_docs::trait_based_programming`].
 //! * First, the name. Why is this called `pallet::call`? This goes back to `enum Call`, which is
 //! explained in [`reference_docs::frame_composite_enums`]. Build on top of this!
-<<<<<<< HEAD
-//! * Then, what is origin? Just an account id? [`reference_docs::frame_origin`].
-//! * Then, what is `DispatchResult`? why is this called *dispatch*? Probably something that can be
-=======
-//! * Then, what is `origin`? Just an account id? [`reference_docs::origin_account_abstraction`].
+//! * Then, what is `origin`? Just an account id? [`reference_docs::frame_origin`].
 //! * Then, what is `DispatchResult`? Why is this called *dispatch*? Probably something that can be
->>>>>>> 9942120d
 //! explained in the documentation of [`frame::prelude::DispatchResult`].
-//! * Why is `"SomeStaticString"` a valid error? Because there is implementation for it that you
-//!   can see [here](frame::prelude::DispatchError#impl-From<%26'static+str>-for-DispatchError).
+//! * Why is `"SomeStaticString"` a valid error? Because there is implementation for it that you can
+//!   see [here](frame::prelude::DispatchError#impl-From<%26'static+str>-for-DispatchError).
 //!
 //!
 //! All of these are examples of underlying information that a contributor should:
